/*
 * Copyright (C) 2013 Texas Instruments Incorporated - http://www.ti.com/
 *
 * This program is free software; you can redistribute it and/or modify
 * it under the terms of the GNU General Public License version 2 as
 * published by the Free Software Foundation.
 */

/* AM437x GP EVM */

/dts-v1/;

#include "am4372.dtsi"
#include <dt-bindings/pinctrl/am43xx.h>
#include <dt-bindings/pwm/pwm.h>
#include <dt-bindings/gpio/gpio.h>

/ {
	model = "TI AM437x GP EVM";
	compatible = "ti,am437x-gp-evm","ti,am4372","ti,am43";

	aliases {
		display0 = &lcd0;
		serial3 = &uart3;
	};

	evm_v3_3d: fixedregulator-v3_3d {
		compatible = "regulator-fixed";
		regulator-name = "evm_v3_3d";
		regulator-min-microvolt = <3300000>;
		regulator-max-microvolt = <3300000>;
		enable-active-high;
	};

	vtt_fixed: fixedregulator-vtt {
		compatible = "regulator-fixed";
		regulator-name = "vtt_fixed";
		regulator-min-microvolt = <1500000>;
		regulator-max-microvolt = <1500000>;
		regulator-always-on;
		regulator-boot-on;
		enable-active-high;
		gpio = <&gpio5 7 GPIO_ACTIVE_HIGH>;
	};

	vmmcwl_fixed: fixedregulator-mmcwl {
		compatible = "regulator-fixed";
		regulator-name = "vmmcwl_fixed";
		regulator-min-microvolt = <1800000>;
		regulator-max-microvolt = <1800000>;
		gpio = <&gpio1 20 GPIO_ACTIVE_HIGH>;
		enable-active-high;
	};

	lcd_bl: backlight {
		compatible = "pwm-backlight";
		pwms = <&ecap0 0 50000 PWM_POLARITY_INVERTED>;
		brightness-levels = <0 51 53 56 62 75 101 152 255>;
		default-brightness-level = <8>;
	};

	matrix_keypad: matrix_keypad@0 {
		compatible = "gpio-matrix-keypad";
		debounce-delay-ms = <5>;
		col-scan-delay-us = <2>;

		pinctrl-names = "default", "sleep";
		pinctrl-0 = <&matrix_keypad_default>;
		pinctrl-1 = <&matrix_keypad_sleep>;

		linux,wakeup;

		row-gpios = <&gpio0 3 GPIO_ACTIVE_HIGH /* Bank0, pin3 */
				&gpio4 3 GPIO_ACTIVE_HIGH /* Bank4, pin3 */
				&gpio4 2 GPIO_ACTIVE_HIGH>; /* Bank4, pin2 */

		col-gpios = <&gpio3 19 GPIO_ACTIVE_HIGH /* Bank3, pin19 */
				&gpio3 20 GPIO_ACTIVE_HIGH>; /* Bank3, pin20 */

		linux,keymap = <0x00000201      /* P1 */
				0x00010202      /* P2 */
				0x01000067      /* UP */
				0x0101006a      /* RIGHT */
				0x02000069      /* LEFT */
				0x0201006c>;      /* DOWN */
		};

	lcd0: display {
		compatible = "osddisplays,osd057T0559-34ts", "panel-dpi";
		label = "lcd";

		panel-timing {
			clock-frequency = <33000000>;
			hactive = <800>;
			vactive = <480>;
			hfront-porch = <210>;
			hback-porch = <16>;
			hsync-len = <30>;
			vback-porch = <10>;
			vfront-porch = <22>;
			vsync-len = <13>;
			hsync-active = <0>;
			vsync-active = <0>;
			de-active = <1>;
			pixelclk-active = <1>;
		};

		port {
			lcd_in: endpoint {
				remote-endpoint = <&dpi_out>;
			};
		};
	};

	sound0: sound@0 {
		compatible = "simple-audio-card";
		simple-audio-card,name = "AM437x-GP-EVM";
		simple-audio-card,widgets =
			"Headphone", "Headphone Jack",
			"Line", "Line In";
		simple-audio-card,routing =
			"Headphone Jack",	"HPLOUT",
			"Headphone Jack",	"HPROUT",
			"LINE1L",		"Line In",
			"LINE1R",		"Line In";
		simple-audio-card,format = "dsp_b";
		simple-audio-card,bitclock-master = <&sound0_master>;
		simple-audio-card,frame-master = <&sound0_master>;
		simple-audio-card,bitclock-inversion;

		simple-audio-card,cpu {
			sound-dai = <&mcasp1>;
			system-clock-frequency = <12000000>;
		};

		sound0_master: simple-audio-card,codec {
			sound-dai = <&tlv320aic3106>;
			system-clock-frequency = <12000000>;
		};
	};

	audio_mstrclk: mclk_osc {
		compatible = "fixed-clock";
		#clock-cells = <0>;
		clock-frequency = <12000000>;
	};

};

&am43xx_pinmux {
	pinctrl-names = "default", "sleep";
	pinctrl-0 = <&ddr3_vtt_toggle_default &wlan_pins_default>;
	pinctrl-1 = <&wlan_pins_sleep>;

	ddr3_vtt_toggle_default: ddr_vtt_toggle_default {
		pinctrl-single,pins = <
			0x25C (DS0_PULL_UP_DOWN_EN | PIN_OUTPUT_PULLUP | DS0_FORCE_OFF_MODE | MUX_MODE7) /* spi0_cs0.gpio5_7 */
		>;
	};

	i2c0_pins: i2c0_pins {
		pinctrl-single,pins = <
			0x188 (PIN_INPUT_PULLUP | SLEWCTRL_FAST | MUX_MODE0)  /* i2c0_sda.i2c0_sda */
			0x18c (PIN_INPUT_PULLUP | SLEWCTRL_FAST | MUX_MODE0)  /* i2c0_scl.i2c0_scl */
		>;
	};

	i2c1_pins_default: i2c1_pins_default {
		pinctrl-single,pins = <
			0x15c (PIN_INPUT_PULLUP | SLEWCTRL_FAST | MUX_MODE2)  /* spi0_cs0.i2c1_scl */
			0x158 (PIN_INPUT_PULLUP | SLEWCTRL_FAST | MUX_MODE2)  /* spi0_d1.i2c1_sda  */
		>;
	};

	i2c1_pins_sleep: i2c1_pins_sleep {
		pinctrl-single,pins = <
			0x15c (PIN_INPUT_PULLUP | MUX_MODE7)
			0x158 (PIN_INPUT_PULLUP | MUX_MODE7)
		>;
	};

	mmc1_pins: pinmux_mmc1_pins {
		pinctrl-single,pins = <
			0x100 (PIN_INPUT_PULLUP | MUX_MODE0) /* mmc0_clk.mmc0_clk */
			0x104 (PIN_INPUT_PULLUP | MUX_MODE0) /* mmc0_cmd.mmc0_cmd */
			0x0f0 (PIN_INPUT_PULLUP | MUX_MODE0) /* mmc0_dat0.mmc0_dat0 */
			0x0f4 (PIN_INPUT_PULLUP | MUX_MODE0) /* mmc0_dat1.mmc0_dat1 */
			0x0f8 (PIN_INPUT_PULLUP | MUX_MODE0) /* mmc0_dat2.mmc0_dat2 */
			0x0fc (PIN_INPUT_PULLUP | MUX_MODE0) /* mmc0_dat3.mmc0_dat3 */
			0x160 (PIN_INPUT | MUX_MODE7) /* spi0_cs1.gpio0_6 */
		>;
	};

	mmc1_sleep_pins: pinmux_mmc1_sleep_pins {
		pinctrl-single,pins = <
			0x100 (PIN_INPUT_PULLDOWN | MUX_MODE7)
			0x104 (PIN_INPUT | PULL_DISABLE | MUX_MODE7)
			0x0f0 (PIN_INPUT | PULL_DISABLE | MUX_MODE7)
			0x0f4 (PIN_INPUT | PULL_DISABLE | MUX_MODE7)
			0x0f8 (PIN_INPUT | PULL_DISABLE | MUX_MODE7)
			0x0fc (PIN_INPUT | PULL_DISABLE | MUX_MODE7)
			0x160 (PIN_INPUT | PULL_DISABLE | MUX_MODE7)
		>;
	};

	emmc_pins_default: emmc_pins_default {
		pinctrl-single,pins = <
			0x00 (PIN_INPUT_PULLUP | MUX_MODE1) /* gpmc_ad0.mmc1_dat0 */
			0x04 (PIN_INPUT_PULLUP | MUX_MODE1) /* gpmc_ad1.mmc1_dat1 */
			0x08 (PIN_INPUT_PULLUP | MUX_MODE1) /* gpmc_ad2.mmc1_dat2 */
			0x0c (PIN_INPUT_PULLUP | MUX_MODE1) /* gpmc_ad3.mmc1_dat3 */
			0x10 (PIN_INPUT_PULLUP | MUX_MODE1) /* gpmc_ad4.mmc1_dat4 */
			0x14 (PIN_INPUT_PULLUP | MUX_MODE1) /* gpmc_ad5.mmc1_dat5 */
			0x18 (PIN_INPUT_PULLUP | MUX_MODE1) /* gpmc_ad6.mmc1_dat6 */
			0x1c (PIN_INPUT_PULLUP | MUX_MODE1) /* gpmc_ad7.mmc1_dat7 */
			0x80 (PIN_INPUT_PULLUP | MUX_MODE2) /* gpmc_csn1.mmc1_clk */
			0x84 (PIN_INPUT_PULLUP | MUX_MODE2) /* gpmc_csn2.mmc1_cmd */
		>;
	};

	emmc_pins_sleep: emmc_pins_sleep {
		pinctrl-single,pins = <
			0x00 (PIN_INPUT_PULLDOWN | MUX_MODE7) /* gpmc_ad0.gpio1_0 */
			0x04 (PIN_INPUT_PULLDOWN | MUX_MODE7) /* gpmc_ad1.gpio1_1 */
			0x08 (PIN_INPUT_PULLDOWN | MUX_MODE7) /* gpmc_ad2.gpio1_2 */
			0x0c (PIN_INPUT_PULLDOWN | MUX_MODE7) /* gpmc_ad3.gpio1_3 */
			0x10 (PIN_INPUT_PULLDOWN | MUX_MODE7) /* gpmc_ad4.gpio1_4 */
			0x14 (PIN_INPUT_PULLDOWN | MUX_MODE7) /* gpmc_ad5.gpio1_5 */
			0x18 (PIN_INPUT_PULLDOWN | MUX_MODE7) /* gpmc_ad6.gpio1_6 */
			0x1c (PIN_INPUT_PULLDOWN | MUX_MODE7) /* gpmc_ad7.gpio1_7 */
			0x80 (PIN_INPUT_PULLDOWN | MUX_MODE7) /* gpmc_csn1.gpio1_30 */
			0x84 (PIN_INPUT_PULLDOWN | MUX_MODE7) /* gpmc_csn2.gpio1_31 */
		>;
	};

	ecap0_pins_default: backlight_pins_default {
		pinctrl-single,pins = <
			0x164 MUX_MODE0       /* eCAP0_in_PWM0_out.eCAP0_in_PWM0_out MODE0 */
		>;
	};

	ecap0_pins_sleep: backlight_pins_sleep {
		pinctrl-single,pins = <
			0x164 (PIN_INPUT_PULLDOWN | MUX_MODE7)
		>;
	};

	pixcir_ts_pins_default: pixcir_ts_pins_default {
		pinctrl-single,pins = <
			0x264 (PIN_INPUT_PULLUP | MUX_MODE7)  /* spi2_d0.gpio3_22 */
		>;
	};

	pixcir_ts_pins_sleep: pixcir_ts_pins_sleep {
		pinctrl-single,pins = <
			0x264 (PIN_INPUT | PULL_DISABLE | MUX_MODE7)  /* spi2_d0.gpio3_22 */
		>;
	};

	cpsw_default: cpsw_default {
		pinctrl-single,pins = <
			/* Slave 1 */
			0x114 (PIN_OUTPUT_PULLDOWN | MUX_MODE2)	/* mii1_txen.rgmii1_txen */
			0x118 (PIN_INPUT_PULLDOWN | MUX_MODE2)	/* mii1_rxdv.rgmii1_rxctl */
			0x11c (PIN_OUTPUT_PULLDOWN | MUX_MODE2)	/* mii1_txd1.rgmii1_txd3 */
			0x120 (PIN_OUTPUT_PULLDOWN | MUX_MODE2)	/* mii1_txd0.rgmii1_txd2 */
			0x124 (PIN_OUTPUT_PULLDOWN | MUX_MODE2)	/* mii1_txd1.rgmii1_txd1 */
			0x128 (PIN_OUTPUT_PULLDOWN | MUX_MODE2)	/* mii1_txd0.rgmii1_txd0 */
			0x12c (PIN_OUTPUT_PULLDOWN | MUX_MODE2)	/* mii1_txclk.rmii1_tclk */
			0x130 (PIN_INPUT_PULLDOWN | MUX_MODE2)	/* mii1_rxclk.rmii1_rclk */
			0x134 (PIN_INPUT_PULLDOWN | MUX_MODE2)	/* mii1_rxd1.rgmii1_rxd3 */
			0x138 (PIN_INPUT_PULLDOWN | MUX_MODE2)	/* mii1_rxd0.rgmii1_rxd2 */
			0x13c (PIN_INPUT_PULLDOWN | MUX_MODE2)	/* mii1_rxd1.rgmii1_rxd1 */
			0x140 (PIN_INPUT_PULLDOWN | MUX_MODE2)	/* mii1_rxd0.rgmii1_rxd0 */
		>;
	};

	cpsw_sleep: cpsw_sleep {
		pinctrl-single,pins = <
			/* Slave 1 reset value */
			0x114 (PIN_INPUT_PULLDOWN | MUX_MODE7)
			0x118 (PIN_INPUT_PULLDOWN | MUX_MODE7)
			0x11c (PIN_INPUT_PULLDOWN | MUX_MODE7)
			0x120 (PIN_INPUT_PULLDOWN | MUX_MODE7)
			0x124 (PIN_INPUT_PULLDOWN | MUX_MODE7)
			0x128 (PIN_INPUT_PULLDOWN | MUX_MODE7)
			0x12c (PIN_INPUT_PULLDOWN | MUX_MODE7)
			0x130 (PIN_INPUT_PULLDOWN | MUX_MODE7)
			0x134 (PIN_INPUT | PULL_DISABLE | MUX_MODE7)
			0x138 (PIN_INPUT | PULL_DISABLE | MUX_MODE7)
			0x13c (PIN_INPUT | PULL_DISABLE | MUX_MODE7)
			0x140 (PIN_INPUT | PULL_DISABLE | MUX_MODE7)
		>;
	};

	davinci_mdio_default: davinci_mdio_default {
		pinctrl-single,pins = <
			/* MDIO */
			0x148 (PIN_INPUT_PULLUP | SLEWCTRL_FAST | MUX_MODE0)	/* mdio_data.mdio_data */
			0x14c (PIN_OUTPUT_PULLUP | MUX_MODE0)			/* mdio_clk.mdio_clk */
		>;
	};

	davinci_mdio_sleep: davinci_mdio_sleep {
		pinctrl-single,pins = <
			/* MDIO reset value */
			0x148 (PIN_INPUT | PULL_DISABLE | MUX_MODE7)
			0x14c (PIN_INPUT | PULL_DISABLE | MUX_MODE7)
		>;
	};

	nand_flash_x8_default: nand_flash_x8_default {
		pinctrl-single,pins = <
			0x0  (PIN_INPUT  | MUX_MODE0)	/* gpmc_ad0.gpmc_ad0 */
			0x4  (PIN_INPUT  | MUX_MODE0)	/* gpmc_ad1.gpmc_ad1 */
			0x8  (PIN_INPUT  | MUX_MODE0)	/* gpmc_ad2.gpmc_ad2 */
			0xc  (PIN_INPUT  | MUX_MODE0)	/* gpmc_ad3.gpmc_ad3 */
			0x10 (PIN_INPUT  | MUX_MODE0)	/* gpmc_ad4.gpmc_ad4 */
			0x14 (PIN_INPUT  | MUX_MODE0)	/* gpmc_ad5.gpmc_ad5 */
			0x18 (PIN_INPUT  | MUX_MODE0)	/* gpmc_ad6.gpmc_ad6 */
			0x1c (PIN_INPUT  | MUX_MODE0)	/* gpmc_ad7.gpmc_ad7 */
			0x70 (PIN_INPUT_PULLUP | MUX_MODE0)	/* gpmc_wait0.gpmc_wait0 */
			0x74 (PIN_OUTPUT_PULLUP | MUX_MODE7)	/* gpmc_wpn.gpmc_wpn */
			0x7c (PIN_OUTPUT | MUX_MODE0)		/* gpmc_csn0.gpmc_csn0  */
			0x90 (PIN_OUTPUT | MUX_MODE0)		/* gpmc_advn_ale.gpmc_advn_ale */
			0x94 (PIN_OUTPUT | MUX_MODE0)		/* gpmc_oen_ren.gpmc_oen_ren */
			0x98 (PIN_OUTPUT | MUX_MODE0)		/* gpmc_wen.gpmc_wen */
			0x9c (PIN_OUTPUT | MUX_MODE0)		/* gpmc_be0n_cle.gpmc_be0n_cle */
		>;
	};

	nand_flash_x8_sleep: nand_flash_x8_sleep {
		pinctrl-single,pins = <
			0x0  (PIN_INPUT_PULLDOWN | MUX_MODE7)	/* gpmc_ad0.gpmc_ad0 */
			0x4  (PIN_INPUT_PULLDOWN | MUX_MODE7)	/* gpmc_ad1.gpmc_ad1 */
			0x8  (PIN_INPUT_PULLDOWN | MUX_MODE7)	/* gpmc_ad2.gpmc_ad2 */
			0xc  (PIN_INPUT_PULLDOWN | MUX_MODE7)	/* gpmc_ad3.gpmc_ad3 */
			0x10 (PIN_INPUT_PULLDOWN | MUX_MODE7)	/* gpmc_ad4.gpmc_ad4 */
			0x14 (PIN_INPUT_PULLDOWN | MUX_MODE7)	/* gpmc_ad5.gpmc_ad5 */
			0x18 (PIN_INPUT_PULLDOWN | MUX_MODE7)	/* gpmc_ad6.gpmc_ad6 */
			0x1c (PIN_INPUT_PULLDOWN | MUX_MODE7)	/* gpmc_ad7.gpmc_ad7 */
			0x70 (PIN_INPUT | PULL_DISABLE | MUX_MODE7)	/* gpmc_wait0.gpmc_wait0 */
			0x74 (PIN_INPUT_PULLDOWN | MUX_MODE7)	/* gpmc_wpn.gpmc_wpn */
			0x7c (PIN_INPUT | PULL_DISABLE | MUX_MODE7)		/* gpmc_csn0.gpmc_csn0  */
			0x90 (PIN_INPUT | PULL_DISABLE | MUX_MODE7)		/* gpmc_advn_ale.gpmc_advn_ale */
			0x94 (PIN_INPUT_PULLDOWN | MUX_MODE7)		/* gpmc_oen_ren.gpmc_oen_ren */
			0x98 (PIN_INPUT_PULLDOWN |  MUX_MODE7)		/* gpmc_wen.gpmc_wen */
			0x9c (PIN_INPUT | PULL_DISABLE | MUX_MODE7)		/* gpmc_be0n_cle.gpmc_be0n_cle */
		>;
	};

	dss_pins: dss_pins {
		pinctrl-single,pins = <
			0x020 (PIN_OUTPUT_PULLUP | MUX_MODE1) /*gpmc ad 8 -> DSS DATA 23 */
			0x024 (PIN_OUTPUT_PULLUP | MUX_MODE1)
			0x028 (PIN_OUTPUT_PULLUP | MUX_MODE1)
			0x02c (PIN_OUTPUT_PULLUP | MUX_MODE1)
			0x030 (PIN_OUTPUT_PULLUP | MUX_MODE1)
			0x034 (PIN_OUTPUT_PULLUP | MUX_MODE1)
			0x038 (PIN_OUTPUT_PULLUP | MUX_MODE1)
			0x03c (PIN_OUTPUT_PULLUP | MUX_MODE1) /*gpmc ad 15 -> DSS DATA 16 */
			0x0a0 (PIN_OUTPUT_PULLUP | MUX_MODE0) /* DSS DATA 0 */
			0x0a4 (PIN_OUTPUT_PULLUP | MUX_MODE0)
			0x0a8 (PIN_OUTPUT_PULLUP | MUX_MODE0)
			0x0ac (PIN_OUTPUT_PULLUP | MUX_MODE0)
			0x0b0 (PIN_OUTPUT_PULLUP | MUX_MODE0)
			0x0b4 (PIN_OUTPUT_PULLUP | MUX_MODE0)
			0x0b8 (PIN_OUTPUT_PULLUP | MUX_MODE0)
			0x0bc (PIN_OUTPUT_PULLUP | MUX_MODE0)
			0x0c0 (PIN_OUTPUT_PULLUP | MUX_MODE0)
			0x0c4 (PIN_OUTPUT_PULLUP | MUX_MODE0)
			0x0c8 (PIN_OUTPUT_PULLUP | MUX_MODE0)
			0x0cc (PIN_OUTPUT_PULLUP | MUX_MODE0)
			0x0d0 (PIN_OUTPUT_PULLUP | MUX_MODE0)
			0x0d4 (PIN_OUTPUT_PULLUP | MUX_MODE0)
			0x0d8 (PIN_OUTPUT_PULLUP | MUX_MODE0)
			0x0dc (PIN_OUTPUT_PULLUP | MUX_MODE0) /* DSS DATA 15 */
			0x0e0 (PIN_OUTPUT_PULLUP | MUX_MODE0) /* DSS VSYNC */
			0x0e4 (PIN_OUTPUT_PULLUP | MUX_MODE0) /* DSS HSYNC */
			0x0e8 (PIN_OUTPUT_PULLUP | MUX_MODE0) /* DSS PCLK */
			0x0ec (PIN_OUTPUT_PULLUP | MUX_MODE0) /* DSS AC BIAS EN */

		>;
	};

	display_mux_pins: display_mux_pins {
		pinctrl-single,pins = <
			/* GPIO 5_8 to select LCD / HDMI */
			0x238 (PIN_OUTPUT_PULLUP | MUX_MODE7)
		>;
	};

	dcan0_default: dcan0_default_pins {
		pinctrl-single,pins = <
			0x178 (PIN_OUTPUT | MUX_MODE2)		/* uart1_ctsn.d_can0_tx */
			0x17c (PIN_INPUT_PULLUP | MUX_MODE2)	/* uart1_rtsn.d_can0_rx */
		>;
	};

	dcan1_default: dcan1_default_pins {
		pinctrl-single,pins = <
			0x180 (PIN_OUTPUT | MUX_MODE2)		/* uart1_rxd.d_can1_tx */
			0x184 (PIN_INPUT_PULLUP | MUX_MODE2)	/* uart1_txd.d_can1_rx */
		>;
	};

	vpfe0_pins_default: vpfe0_pins_default {
		pinctrl-single,pins = <
			0x1B0 (PIN_INPUT_PULLUP | MUX_MODE0)  /* cam0_hd mode 0*/
			0x1B4 (PIN_INPUT_PULLUP | MUX_MODE0)  /* cam0_vd mode 0*/
			0x1C0 (PIN_INPUT_PULLUP | MUX_MODE0)  /* cam0_pclk mode 0*/
			0x1C4 (PIN_INPUT_PULLUP | MUX_MODE0)  /* cam0_data8 mode 0*/
			0x1C8 (PIN_INPUT_PULLUP | MUX_MODE0)  /* cam0_data9 mode 0*/
			0x208 (PIN_INPUT_PULLUP | MUX_MODE0)  /* cam0_data0 mode 0*/
			0x20C (PIN_INPUT_PULLUP | MUX_MODE0)  /* cam0_data1 mode 0*/
			0x210 (PIN_INPUT_PULLUP | MUX_MODE0)  /* cam0_data2 mode 0*/
			0x214 (PIN_INPUT_PULLUP | MUX_MODE0)  /* cam0_data3 mode 0*/
			0x218 (PIN_INPUT_PULLUP | MUX_MODE0)  /* cam0_data4 mode 0*/
			0x21C (PIN_INPUT_PULLUP | MUX_MODE0)  /* cam0_data5 mode 0*/
			0x220 (PIN_INPUT_PULLUP | MUX_MODE0)  /* cam0_data6 mode 0*/
			0x224 (PIN_INPUT_PULLUP | MUX_MODE0)  /* cam0_data7 mode 0*/
		>;
	};

	vpfe0_pins_sleep: vpfe0_pins_sleep {
		pinctrl-single,pins = <
			0x1B0 (DS0_PULL_UP_DOWN_EN | INPUT_EN | MUX_MODE7)  /* cam0_hd mode 0*/
			0x1B4 (DS0_PULL_UP_DOWN_EN | INPUT_EN | MUX_MODE7)  /* cam0_vd mode 0*/
			0x1C0 (DS0_PULL_UP_DOWN_EN | INPUT_EN | MUX_MODE7)  /* cam0_pclk mode 0*/
			0x1C4 (DS0_PULL_UP_DOWN_EN | INPUT_EN | MUX_MODE7)  /* cam0_data8 mode 0*/
			0x1C8 (DS0_PULL_UP_DOWN_EN | INPUT_EN | MUX_MODE7)  /* cam0_data9 mode 0*/
			0x208 (DS0_PULL_UP_DOWN_EN | INPUT_EN | MUX_MODE7)  /* cam0_data0 mode 0*/
			0x20C (DS0_PULL_UP_DOWN_EN | INPUT_EN | MUX_MODE7)  /* cam0_data1 mode 0*/
			0x210 (DS0_PULL_UP_DOWN_EN | INPUT_EN | MUX_MODE7)  /* cam0_data2 mode 0*/
			0x214 (DS0_PULL_UP_DOWN_EN | INPUT_EN | MUX_MODE7)  /* cam0_data3 mode 0*/
			0x218 (DS0_PULL_UP_DOWN_EN | INPUT_EN | MUX_MODE7)  /* cam0_data4 mode 0*/
			0x21C (DS0_PULL_UP_DOWN_EN | INPUT_EN | MUX_MODE7)  /* cam0_data5 mode 0*/
			0x220 (DS0_PULL_UP_DOWN_EN | INPUT_EN | MUX_MODE7)  /* cam0_data6 mode 0*/
			0x224 (DS0_PULL_UP_DOWN_EN | INPUT_EN | MUX_MODE7)  /* cam0_data7 mode 0*/
		>;
	};

	vpfe1_pins_default: vpfe1_pins_default {
		pinctrl-single,pins = <
			0x1CC (PIN_INPUT_PULLUP | MUX_MODE0)  /* cam1_data9 mode 0*/
			0x1D0 (PIN_INPUT_PULLUP | MUX_MODE0)  /* cam1_data8 mode 0*/
			0x1D4 (PIN_INPUT_PULLUP | MUX_MODE0)  /* cam1_hd mode 0*/
			0x1D8 (PIN_INPUT_PULLUP | MUX_MODE0)  /* cam1_vd mode 0*/
			0x1DC (PIN_INPUT_PULLUP | MUX_MODE0)  /* cam1_pclk mode 0*/
			0x1E8 (PIN_INPUT_PULLUP | MUX_MODE0)  /* cam1_data0 mode 0*/
			0x1EC (PIN_INPUT_PULLUP | MUX_MODE0)  /* cam1_data1 mode 0*/
			0x1F0 (PIN_INPUT_PULLUP | MUX_MODE0)  /* cam1_data2 mode 0*/
			0x1F4 (PIN_INPUT_PULLUP | MUX_MODE0)  /* cam1_data3 mode 0*/
			0x1F8 (PIN_INPUT_PULLUP | MUX_MODE0)  /* cam1_data4 mode 0*/
			0x1FC (PIN_INPUT_PULLUP | MUX_MODE0)  /* cam1_data5 mode 0*/
			0x200 (PIN_INPUT_PULLUP | MUX_MODE0)  /* cam1_data6 mode 0*/
			0x204 (PIN_INPUT_PULLUP | MUX_MODE0)  /* cam1_data7 mode 0*/
		>;
	};

	vpfe1_pins_sleep: vpfe1_pins_sleep {
		pinctrl-single,pins = <
			0x1CC (DS0_PULL_UP_DOWN_EN | INPUT_EN | MUX_MODE7)  /* cam1_data9 mode 0*/
			0x1D0 (DS0_PULL_UP_DOWN_EN | INPUT_EN | MUX_MODE7)  /* cam1_data8 mode 0*/
			0x1D4 (DS0_PULL_UP_DOWN_EN | INPUT_EN | MUX_MODE7)  /* cam1_hd mode 0*/
			0x1D8 (DS0_PULL_UP_DOWN_EN | INPUT_EN | MUX_MODE7)  /* cam1_vd mode 0*/
			0x1DC (DS0_PULL_UP_DOWN_EN | INPUT_EN | MUX_MODE7)  /* cam1_pclk mode 0*/
			0x1E8 (DS0_PULL_UP_DOWN_EN | INPUT_EN | MUX_MODE7)  /* cam1_data0 mode 0*/
			0x1EC (DS0_PULL_UP_DOWN_EN | INPUT_EN | MUX_MODE7)  /* cam1_data1 mode 0*/
			0x1F0 (DS0_PULL_UP_DOWN_EN | INPUT_EN | MUX_MODE7)  /* cam1_data2 mode 0*/
			0x1F4 (DS0_PULL_UP_DOWN_EN | INPUT_EN | MUX_MODE7)  /* cam1_data3 mode 0*/
			0x1F8 (DS0_PULL_UP_DOWN_EN | INPUT_EN | MUX_MODE7)  /* cam1_data4 mode 0*/
			0x1FC (DS0_PULL_UP_DOWN_EN | INPUT_EN | MUX_MODE7)  /* cam1_data5 mode 0*/
			0x200 (DS0_PULL_UP_DOWN_EN | INPUT_EN | MUX_MODE7)  /* cam1_data6 mode 0*/
			0x204 (DS0_PULL_UP_DOWN_EN | INPUT_EN | MUX_MODE7)  /* cam1_data7 mode 0*/
		>;
	};

	mcasp1_pins: mcasp1_pins {
		pinctrl-single,pins = <
			0x108 (PIN_OUTPUT_PULLDOWN | MUX_MODE4)	/* mii1_col.mcasp1_axr2 */
			0x10c (PIN_INPUT_PULLDOWN | MUX_MODE4)	/* mii1_crs.mcasp1_aclkx */
			0x110 (PIN_INPUT_PULLDOWN | MUX_MODE4)	/* mii1_rxerr.mcasp1_fsx */
			0x144 (PIN_INPUT_PULLDOWN | MUX_MODE4)	/* rmii1_ref_clk.mcasp1_axr3 */
		>;
	};

	mcasp1_sleep_pins: mcasp1_sleep_pins {
		pinctrl-single,pins = <
			0x108 (PIN_INPUT_PULLDOWN | MUX_MODE7)
			0x10c (PIN_INPUT_PULLDOWN | MUX_MODE7)
			0x110 (PIN_INPUT_PULLDOWN | MUX_MODE7)
			0x144 (PIN_INPUT_PULLDOWN | MUX_MODE7)
		>;
	};

	matrix_keypad_default: matrix_keypad_default {
		pinctrl-single,pins = <
			0x1a4 (PIN_OUTPUT | MUX_MODE7)
			0x1a8 (PIN_OUTPUT | MUX_MODE7)
			0x1ac (PIN_INPUT | PULL_DISABLE | MUX_MODE9)	/* mcasp0_ahclkx.gpio0_3 */
			0x154 (PIN_INPUT_PULLDOWN | MUX_MODE0)
		>;
	};

	matrix_keypad_sleep: matrix_keypad_sleep {
		pinctrl-single,pins = <
			0x1a4 (PULL_UP | MUX_MODE7)
			0x1a8 (PULL_UP | MUX_MODE7)
			0x1ac (PIN_INPUT | PULL_DISABLE | MUX_MODE9)
			0x154 (PIN_INPUT_PULLDOWN | MUX_MODE0)
		>;
	};

	uart0_pins_default: uart0_pins_default {
		pinctrl-single,pins = <
			0x168 (DS0_PULL_UP_DOWN_EN | INPUT_EN | MUX_MODE0)
			0x16C (DS0_PULL_UP_DOWN_EN | INPUT_EN | MUX_MODE0)
			0x170 (PIN_INPUT_PULLUP | SLEWCTRL_FAST | DS0_PULL_UP_DOWN_EN | MUX_MODE0) /* uart0_rxd.uart0_rxd */
			0x174 (PIN_INPUT | PULL_DISABLE | SLEWCTRL_FAST | DS0_PULL_UP_DOWN_EN | MUX_MODE0) /* uart0_txd.uart0_txd */
		>;
	};

	gpio0_pins: gpio0_pins {
		pinctrl-single,pins = <
			0x26c (PIN_OUTPUT | MUX_MODE9) /* spi2_cs0.gpio0_23 SEL_eMMCorNANDn */
		>;
	};

	uart0_pins_sleep: uart0_pins_sleep {
		pinctrl-single,pins = <
			0x168 (DS0_PULL_UP_DOWN_EN | INPUT_EN | MUX_MODE7)
			0x16C (DS0_PULL_UP_DOWN_EN | INPUT_EN | MUX_MODE7)
			0x170 (PIN_INPUT_PULLUP | SLEWCTRL_FAST | DS0_PULL_UP_DOWN_EN | MUX_MODE0) /* uart0_rxd.uart0_rxd */
			0x174 (PIN_INPUT_PULLDOWN | SLEWCTRL_FAST | DS0_PULL_UP_DOWN_EN | MUX_MODE0) /* uart0_txd.uart0_txd */
		>;
	};

	mmc3_pins_default: pinmux_mmc3_pins_default {
		pinctrl-single,pins = <
			0x8c (PIN_INPUT_PULLUP | MUX_MODE3)      /* gpmc_clk.mmc2_clk */
			0x88 (PIN_INPUT_PULLUP | MUX_MODE3)      /* gpmc_csn3.mmc2_cmd */
			0x44 (PIN_INPUT_PULLUP | MUX_MODE3)      /* gpmc_a1.mmc2_dat0 */
			0x48 (PIN_INPUT_PULLUP | MUX_MODE3)      /* gpmc_a2.mmc2_dat1 */
			0x4c (PIN_INPUT_PULLUP | MUX_MODE3)      /* gpmc_a3.mmc2_dat2 */
			0x78 (PIN_INPUT_PULLUP | MUX_MODE3)      /* gpmc_be1n.mmc2_dat3 */
		>;
	};

	mmc3_pins_sleep: pinmux_mmc3_pins_sleep {
		pinctrl-single,pins = <
			0x8c (PIN_INPUT_PULLDOWN | MUX_MODE7)	/* gpmc_clk.mmc2_clk */
			0x88 (PIN_INPUT_PULLDOWN | MUX_MODE7)	/* gpmc_csn3.mmc2_cmd */
			0x44 (PIN_INPUT_PULLDOWN | MUX_MODE7)	/* gpmc_a1.mmc2_dat0 */
			0x48 (PIN_INPUT_PULLDOWN | MUX_MODE7)	/* gpmc_a2.mmc2_dat1 */
			0x4c (PIN_INPUT_PULLDOWN | MUX_MODE7)	/* gpmc_a3.mmc2_dat2 */
			0x78 (PIN_INPUT_PULLDOWN | MUX_MODE7)	/* gpmc_be1n.mmc2_dat3 */
		>;
	};

	wlan_pins_default: pinmux_wlan_pins_default {
		pinctrl-single,pins = <
			0x50 (PIN_OUTPUT_PULLDOWN | MUX_MODE7)		/* gpmc_a4.gpio1_20 WL_EN */
			0x5c (PIN_INPUT | WAKEUP_ENABLE | MUX_MODE7)	/* gpmc_a7.gpio1_23 WL_IRQ*/
			0x40 (PIN_OUTPUT_PULLDOWN | MUX_MODE7)		/* gpmc_a0.gpio1_16 BT_EN*/
		>;
	};

	wlan_pins_sleep: pinmux_wlan_pins_sleep {
		pinctrl-single,pins = <
			0x50 (PIN_OUTPUT_PULLDOWN | MUX_MODE7)		/* gpmc_a4.gpio1_20 WL_EN */
			0x5c (PIN_INPUT | WAKEUP_ENABLE | MUX_MODE7)	/* gpmc_a7.gpio1_23 WL_IRQ*/
			0x40 (PIN_OUTPUT_PULLUP | MUX_MODE7)		/* gpmc_a0.gpio1_16 BT_EN*/
		>;
	};

	uart3_pins: uart3_pins {
		pinctrl-single,pins = <
			0x228 (PIN_INPUT | MUX_MODE0)		/* uart3_rxd.uart3_rxd */
			0x22c (PIN_OUTPUT_PULLDOWN | MUX_MODE0) /* uart3_txd.uart3_txd */
			0x230 (PIN_INPUT_PULLUP | MUX_MODE0)	/* uart3_ctsn.uart3_ctsn */
			0x234 (PIN_OUTPUT_PULLDOWN | MUX_MODE0) /* uart3_rtsn.uart3_rtsn */
		>;
	};
};

&i2c0 {
	status = "okay";
	pinctrl-names = "default";
	pinctrl-0 = <&i2c0_pins>;
	clock-frequency = <100000>;

	tps65218: tps65218@24 {
		reg = <0x24>;
		compatible = "ti,tps65218";
		interrupts = <GIC_SPI 7 IRQ_TYPE_NONE>; /* NMIn */
		interrupt-controller;
		#interrupt-cells = <2>;

		dcdc1: regulator-dcdc1 {
			compatible = "ti,tps65218-dcdc1";
			regulator-name = "vdd_core";
			regulator-min-microvolt = <912000>;
			regulator-max-microvolt = <1144000>;
			regulator-boot-on;
			regulator-always-on;
		};

		dcdc2: regulator-dcdc2 {
			compatible = "ti,tps65218-dcdc2";
			regulator-name = "vdd_mpu";
			regulator-min-microvolt = <912000>;
			regulator-max-microvolt = <1378000>;
			regulator-boot-on;
			regulator-always-on;
		};

		dcdc3: regulator-dcdc3 {
			compatible = "ti,tps65218-dcdc3";
			regulator-name = "vdcdc3";
			regulator-min-microvolt = <1500000>;
			regulator-max-microvolt = <1500000>;
			regulator-boot-on;
			regulator-always-on;
		};
		dcdc5: regulator-dcdc5 {
			compatible = "ti,tps65218-dcdc5";
			regulator-name = "v1_0bat";
			regulator-min-microvolt = <1000000>;
			regulator-max-microvolt = <1000000>;
			regulator-boot-on;
			regulator-always-on;
		};

		dcdc6: regulator-dcdc6 {
			compatible = "ti,tps65218-dcdc6";
			regulator-name = "v1_8bat";
			regulator-min-microvolt = <1800000>;
			regulator-max-microvolt = <1800000>;
			regulator-boot-on;
			regulator-always-on;
		};

		ldo1: regulator-ldo1 {
			compatible = "ti,tps65218-ldo1";
			regulator-min-microvolt = <1800000>;
			regulator-max-microvolt = <1800000>;
			regulator-boot-on;
			regulator-always-on;
		};
	};

        ov2659@30 {
		compatible = "ovti,ov2659";
		reg = <0x30>;

		clocks = <&audio_mstrclk>;
		clock-names = "xvclk";

		port {
			ov2659_0: endpoint {
				remote-endpoint = <&vpfe1_ep>;
				link-frequencies = /bits/ 64 <70000000>;
			};
		};
	};
};

&i2c1 {
	status = "okay";
	pinctrl-names = "default", "sleep";
	pinctrl-0 = <&i2c1_pins_default>;
	pinctrl-1 = <&i2c1_pins_sleep>;
	pixcir_ts@5c {
		compatible = "pixcir,pixcir_tangoc";
		pinctrl-names = "default", "sleep";
		pinctrl-0 = <&pixcir_ts_pins_default>;
		pinctrl-1 = <&pixcir_ts_pins_sleep>;
		reg = <0x5c>;
		interrupt-parent = <&gpio3>;
		interrupts = <22 0>;

		attb-gpio = <&gpio3 22 GPIO_ACTIVE_HIGH>;

		interrupts-extended = <&gpio3 22 GPIO_ACTIVE_HIGH>,
				      <&am43xx_pinmux 0x264>;

		touchscreen-size-x = <1024>;
		touchscreen-size-y = <600>;
	};

	tlv320aic3106: tlv320aic3106@1b {
		#sound-dai-cells = <0>;
		compatible = "ti,tlv320aic3106";
		reg = <0x1b>;
		status = "okay";

		/* Regulators */
		IOVDD-supply = <&evm_v3_3d>; /* V3_3D -> <tps63031> EN: V1_8D -> VBAT */
		AVDD-supply = <&evm_v3_3d>; /* v3_3AUD -> V3_3D -> ... */
		DRVDD-supply = <&evm_v3_3d>; /* v3_3AUD -> V3_3D -> ... */
		DVDD-supply = <&ldo1>; /* V1_8D -> LDO1 */
	};

	ov2659@30 {
		compatible = "ovti,ov2659";
		reg = <0x30>;

		clocks = <&audio_mstrclk>;
		clock-names = "xvclk";

		port {
			ov2659_1: endpoint {
				remote-endpoint = <&vpfe0_ep>;
				link-frequencies = /bits/ 64 <70000000>;
			};
		};
	};
};

&epwmss0 {
	status = "okay";
};

&tscadc {
	status = "okay";

	adc {
		ti,adc-channels = <0 1 2 3 4 5 6 7>;
	};
};

&ecap0 {
	status = "okay";
	pinctrl-names = "default", "sleep";
	pinctrl-0 = <&ecap0_pins_default>;
	pinctrl-1 = <&ecap0_pins_sleep>;
};

&gpio0 {
	pinctrl-names = "default";
	pinctrl-0 = <&gpio0_pins>;
	status = "okay";

	p23 {
		gpio-hog;
		gpios = <23 GPIO_ACTIVE_HIGH>;
		/* SelEMMCorNAND selects between eMMC and NAND:
		 * Low: NAND
		 * High: eMMC
		 * When changing this line make sure the newly
		 * selected device node is enabled and the previously
		 * selected device node is disabled.
		 */
		output-low;
		line-name = "SelEMMCorNAND";
	};
};

&gpio1 {
	status = "okay";
};

&gpio3 {
	status = "okay";
};

&gpio4 {
	status = "okay";
};

&gpio5 {
	pinctrl-names = "default";
	pinctrl-0 = <&display_mux_pins>;
	status = "okay";
	ti,no-reset-on-init;

	p8 {
		/*
		 * SelLCDorHDMI selects between display and audio paths:
		 * Low: HDMI display with audio via HDMI
		 * High: LCD display with analog audio via aic3111 codec
		 */
		gpio-hog;
		gpios = <8 GPIO_ACTIVE_HIGH>;
		output-high;
		line-name = "SelLCDorHDMI";
	};
};

&mmc1 {
	status = "okay";
	vmmc-supply = <&evm_v3_3d>;
	bus-width = <4>;
	pinctrl-names = "default", "sleep";
	pinctrl-0 = <&mmc1_pins>;
	pinctrl-1 = <&mmc1_sleep_pins>;
	cd-gpios = <&gpio0 6 GPIO_ACTIVE_HIGH>;
};

<<<<<<< HEAD
&mmc3 {
	status = "okay";
	/* these are on the crossbar and are outlined in the
	   xbar-event-map element */
	dmas = <&edma 30
		&edma 31>;
	dma-names = "tx", "rx";
	vmmc-supply = <&vmmcwl_fixed>;
	bus-width = <4>;
	pinctrl-names = "default", "sleep";
	pinctrl-0 = <&mmc3_pins_default>;
	pinctrl-1 = <&mmc3_pins_sleep>;
	cap-power-off-card;
	keep-power-in-suspend;
	ti,non-removable;

	#address-cells = <1>;
	#size-cells = <0>;
	wlcore: wlcore@0 {
		compatible = "ti,wl1835";
		reg = <2>;
		interrupt-parent = <&gpio1>;
		interrupts = <23 IRQ_TYPE_LEVEL_HIGH>;
	};
};

&edma {
	ti,edma-xbar-event-map = /bits/ 16 <1 30
					    2 31>;
};

&uart3 {
	status = "okay";
	pinctrl-names = "default";
	pinctrl-0 = <&uart3_pins>;
=======
/* eMMC sits on mmc2 */
&mmc2 {
	/*
	 * When enabling eMMC, disable GPMC/NAND and set
	 * SelEMMCorNAND to output-high
	 */
	status = "disabled";
	vmmc-supply = <&evm_v3_3d>;
	bus-width = <8>;
	pinctrl-names = "default", "sleep";
	pinctrl-0 = <&emmc_pins_default>;
	pinctrl-1 = <&emmc_pins_sleep>;
	ti,non-removable;
>>>>>>> d3e24b86
};

&usb2_phy1 {
	status = "okay";
};

&usb1 {
	dr_mode = "otg";
	status = "okay";
};

&usb2_phy2 {
	status = "okay";
};

&usb2 {
	dr_mode = "host";
	status = "okay";
};

&mac {
	slaves = <1>;
	pinctrl-names = "default", "sleep";
	pinctrl-0 = <&cpsw_default>;
	pinctrl-1 = <&cpsw_sleep>;
	status = "okay";
};

&davinci_mdio {
	pinctrl-names = "default", "sleep";
	pinctrl-0 = <&davinci_mdio_default>;
	pinctrl-1 = <&davinci_mdio_sleep>;
	status = "okay";
};

&cpsw_emac0 {
	phy_id = <&davinci_mdio>, <0>;
	phy-mode = "rgmii";
};

&elm {
	status = "okay";
};

&gpmc {
	/*
	 * When enabling GPMC, disable eMMC and set
	 * SelEMMCorNAND to output-low
	 */
	status = "okay";
	pinctrl-names = "default", "sleep";
	pinctrl-0 = <&nand_flash_x8_default>;
	pinctrl-1 = <&nand_flash_x8_sleep>;
	ranges = <0 0 0 0x01000000>;	/* minimum GPMC partition = 16MB */
	nand@0,0 {
		reg = <0 0 4>;		/* device IO registers */
		ti,nand-ecc-opt = "bch16";
		ti,elm-id = <&elm>;
		nand-bus-width = <8>;
		gpmc,device-width = <1>;
		gpmc,sync-clk-ps = <0>;
		gpmc,cs-on-ns = <0>;
		gpmc,cs-rd-off-ns = <40>;
		gpmc,cs-wr-off-ns = <40>;
		gpmc,adv-on-ns = <0>;
		gpmc,adv-rd-off-ns = <25>;
		gpmc,adv-wr-off-ns = <25>;
		gpmc,we-on-ns = <0>;
		gpmc,we-off-ns = <20>;
		gpmc,oe-on-ns = <3>;
		gpmc,oe-off-ns = <30>;
		gpmc,access-ns = <30>;
		gpmc,rd-cycle-ns = <40>;
		gpmc,wr-cycle-ns = <40>;
		gpmc,wait-pin = <0>;
		gpmc,bus-turnaround-ns = <0>;
		gpmc,cycle2cycle-delay-ns = <0>;
		gpmc,clk-activation-ns = <0>;
		gpmc,wait-monitoring-ns = <0>;
		gpmc,wr-access-ns = <40>;
		gpmc,wr-data-mux-bus-ns = <0>;
		/* MTD partition table */
		/* All SPL-* partitions are sized to minimal length
		 * which can be independently programmable. For
		 * NAND flash this is equal to size of erase-block */
		#address-cells = <1>;
		#size-cells = <1>;
		partition@0 {
			label = "NAND.SPL";
			reg = <0x00000000 0x00040000>;
		};
		partition@1 {
			label = "NAND.SPL.backup1";
			reg = <0x00040000 0x00040000>;
		};
		partition@2 {
			label = "NAND.SPL.backup2";
			reg = <0x00080000 0x00040000>;
		};
		partition@3 {
			label = "NAND.SPL.backup3";
			reg = <0x000c0000 0x00040000>;
		};
		partition@4 {
			label = "NAND.u-boot-spl-os";
			reg = <0x00100000 0x00080000>;
		};
		partition@5 {
			label = "NAND.u-boot";
			reg = <0x00180000 0x00100000>;
		};
		partition@6 {
			label = "NAND.u-boot-env";
			reg = <0x00280000 0x00040000>;
		};
		partition@7 {
			label = "NAND.u-boot-env.backup1";
			reg = <0x002c0000 0x00040000>;
		};
		partition@8 {
			label = "NAND.kernel";
			reg = <0x00300000 0x00700000>;
		};
		partition@9 {
			label = "NAND.file-system";
			reg = <0x00a00000 0x1f600000>;
		};
	};
};

&uart0 {
	status = "okay";
	pinctrl-names = "default", "sleep";
	pinctrl-0 = <&uart0_pins_default>;
	pinctrl-1 = <&uart0_pins_sleep>;
};

&dss {
	status = "ok";

	pinctrl-names = "default";
	pinctrl-0 = <&dss_pins>;

	port {
		dpi_out: endpoint@0 {
			remote-endpoint = <&lcd_in>;
			data-lines = <24>;
		};
	};
};

&dcan0 {
	pinctrl-names = "default";
	pinctrl-0 = <&dcan0_default>;
	status = "okay";
};

&dcan1 {
	pinctrl-names = "default";
	pinctrl-0 = <&dcan1_default>;
	status = "okay";
};

&vpfe0 {
	status = "okay";
	pinctrl-names = "default", "sleep";
	pinctrl-0 = <&vpfe0_pins_default>;
	pinctrl-1 = <&vpfe0_pins_sleep>;

	port {
		vpfe0_ep: endpoint {
			remote-endpoint = <&ov2659_1>;
			ti,am437x-vpfe-interface = <0>;
			bus-width = <8>;
			hsync-active = <0>;
			vsync-active = <0>;
		};
	};
};

&vpfe1 {
	status = "okay";
	pinctrl-names = "default", "sleep";
	pinctrl-0 = <&vpfe1_pins_default>;
	pinctrl-1 = <&vpfe1_pins_sleep>;

	port {
		vpfe1_ep: endpoint {
			remote-endpoint = <&ov2659_0>;
			ti,am437x-vpfe-interface = <0>;
			bus-width = <8>;
			hsync-active = <0>;
			vsync-active = <0>;
		};
	};
};

&mcasp1 {
	#sound-dai-cells = <0>;
	pinctrl-names = "default", "sleep";
	pinctrl-0 = <&mcasp1_pins>;
	pinctrl-1 = <&mcasp1_sleep_pins>;

	status = "okay";

	op-mode = <0>; /* MCASP_IIS_MODE */
	tdm-slots = <2>;
	/* 4 serializers */
	serial-dir = <  /* 0: INACTIVE, 1: TX, 2: RX */
		0 0 1 2
	>;
	tx-num-evt = <32>;
	rx-num-evt = <32>;
};

&wkup_m3_ipc {
	ti,set-io-isolation;
	ti,scale-data-fw = "am43x-evm-scale-data.bin";
};

&cpu {
	cpu0-supply = <&dcdc2>;
};

&rtc {
	status = "okay";
	ext-clk-src;
};<|MERGE_RESOLUTION|>--- conflicted
+++ resolved
@@ -798,7 +798,6 @@
 	cd-gpios = <&gpio0 6 GPIO_ACTIVE_HIGH>;
 };
 
-<<<<<<< HEAD
 &mmc3 {
 	status = "okay";
 	/* these are on the crossbar and are outlined in the
@@ -834,7 +833,8 @@
 	status = "okay";
 	pinctrl-names = "default";
 	pinctrl-0 = <&uart3_pins>;
-=======
+};
+
 /* eMMC sits on mmc2 */
 &mmc2 {
 	/*
@@ -848,7 +848,6 @@
 	pinctrl-0 = <&emmc_pins_default>;
 	pinctrl-1 = <&emmc_pins_sleep>;
 	ti,non-removable;
->>>>>>> d3e24b86
 };
 
 &usb2_phy1 {
