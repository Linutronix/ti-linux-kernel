--- conflicted
+++ resolved
@@ -300,7 +300,6 @@
 	ext-clk-src;
 };
 
-<<<<<<< HEAD
 &mac {
 	status = "okay";
 	dual_emac;
@@ -367,7 +366,8 @@
 	bus-width = <8>;
 	ti,non-removable;
 	max-frequency = <96000000>;
-=======
+};
+
 &mailbox3 {
 	status = "okay";
 	mbox_pru1_0: mbox_pru1_0 {
@@ -412,5 +412,4 @@
 		mboxes = <&mailbox4 &mbox_pru2_1>;
 		status = "okay";
 	};
->>>>>>> f89ec44e
 };