--- conflicted
+++ resolved
@@ -1515,7 +1515,6 @@
 			status = "disabled";
 		};
 
-<<<<<<< HEAD
 		dss: dss@58000000 {
 			compatible = "ti,dra7-dss";
 			/* 'reg' defined in dra72x.dtsi and dra74x.dtsi */
@@ -1553,7 +1552,9 @@
 				clock-names = "fck", "sys_clk";
 				dmas = <&sdma_xbar 76>;
 				dma-names = "audio_tx";
-=======
+			};
+		};
+
 		epwmss0: epwmss@4843e000 {
 			compatible = "ti,dra7xx-pwmss", "ti,am33xx-pwmss";
 			reg = <0x4843e000 0x30>;
@@ -1615,7 +1616,6 @@
 				reg = <0x48442200 0x80>;
 				ti,hwmods = "ehrpwm2";
 				status = "disabled";
->>>>>>> 0467e111
 			};
 		};
 	};
