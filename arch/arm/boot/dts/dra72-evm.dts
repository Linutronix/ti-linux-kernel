/*
 * Copyright (C) 2014 Texas Instruments Incorporated - http://www.ti.com/
 *
 * This program is free software; you can redistribute it and/or modify
 * it under the terms of the GNU General Public License version 2 as
 * published by the Free Software Foundation.
 */
/dts-v1/;

#include "dra72x.dtsi"
#include <dt-bindings/gpio/gpio.h>

/ {
	model = "TI DRA722";
	compatible = "ti,dra72-evm", "ti,dra722", "ti,dra72", "ti,dra7";

	memory {
		device_type = "memory";
		reg = <0x80000000 0x40000000>; /* 1024 MB */
	};

	evm_3v3: fixedregulator-evm_3v3 {
		compatible = "regulator-fixed";
		regulator-name = "evm_3v3";
		regulator-min-microvolt = <3300000>;
		regulator-max-microvolt = <3300000>;
	};

	extcon_usb1: extcon_usb1 {
		compatible = "linux,extcon-usb-gpio";
		id-gpio = <&pcf_gpio_21 1 GPIO_ACTIVE_HIGH>;
	};

	extcon_usb2: extcon_usb2 {
		compatible = "linux,extcon-usb-gpio";
		id-gpio = <&pcf_gpio_21 2 GPIO_ACTIVE_HIGH>;
	};
};

&dra7_pmx_core {
	mmc1_pins_default: mmc1_pins_default {
		pinctrl-single,pins = <
			0x36c (PIN_INPUT | MUX_MODE14)	/* mmc1sdcd.gpio219 */
			0x354 (PIN_INPUT_PULLUP | MUX_MODE0) /* mmc1_clk.clk */
			0x358 (PIN_INPUT_PULLUP | MUX_MODE0) /* mmc1_cmd.cmd */
			0x35c (PIN_INPUT_PULLUP | MUX_MODE0) /* mmc1_dat0.dat0 */
			0x360 (PIN_INPUT_PULLUP | MUX_MODE0) /* mmc1_dat1.dat1 */
			0x364 (PIN_INPUT_PULLUP | MUX_MODE0) /* mmc1_dat2.dat2 */
			0x368 (PIN_INPUT_PULLUP | MUX_MODE0) /* mmc1_dat3.dat3 */
		>;
	};

	mmc2_pins_default: mmc2_pins_default {
		pinctrl-single,pins = <
			0x9c (PIN_INPUT_PULLUP | MUX_MODE1) /* gpmc_a23.mmc2_clk */
			0xb0 (PIN_INPUT_PULLUP | MUX_MODE1) /* gpmc_cs1.mmc2_cmd */
			0xa0 (PIN_INPUT_PULLUP | MUX_MODE1) /* gpmc_a24.mmc2_dat0 */
			0xa4 (PIN_INPUT_PULLUP | MUX_MODE1) /* gpmc_a25.mmc2_dat1 */
			0xa8 (PIN_INPUT_PULLUP | MUX_MODE1) /* gpmc_a26.mmc2_dat2 */
			0xac (PIN_INPUT_PULLUP | MUX_MODE1) /* gpmc_a27.mmc2_dat3 */
			0x8c (PIN_INPUT_PULLUP | MUX_MODE1) /* gpmc_a19.mmc2_dat4 */
			0x90 (PIN_INPUT_PULLUP | MUX_MODE1) /* gpmc_a20.mmc2_dat5 */
			0x94 (PIN_INPUT_PULLUP | MUX_MODE1) /* gpmc_a21.mmc2_dat6 */
			0x98 (PIN_INPUT_PULLUP | MUX_MODE1) /* gpmc_a22.mmc2_dat7 */
		>;
	};
};

&i2c1 {
	status = "okay";
	clock-frequency = <400000>;

	tps65917: tps65917@58 {
		compatible = "ti,tps65917";
		reg = <0x58>;

		interrupts = <GIC_SPI 2 IRQ_TYPE_NONE>;  /* IRQ_SYS_1N */
		interrupt-controller;
		#interrupt-cells = <2>;

		ti,system-power-controller;

		tps65917_pmic {
			compatible = "ti,tps65917-pmic";

			regulators {
				smps1_reg: smps1 {
					/* VDD_MPU */
					regulator-name = "smps1";
					regulator-min-microvolt = <850000>;
					regulator-max-microvolt = <1250000>;
					regulator-always-on;
					regulator-boot-on;
				};

				smps2_reg: smps2 {
					/* VDD_CORE */
					regulator-name = "smps2";
					regulator-min-microvolt = <850000>;
					regulator-max-microvolt = <1060000>;
					regulator-boot-on;
					regulator-always-on;
				};

				smps3_reg: smps3 {
					/* VDD_GPU IVA DSPEVE */
					regulator-name = "smps3";
					regulator-min-microvolt = <850000>;
					regulator-max-microvolt = <1250000>;
					regulator-boot-on;
					regulator-always-on;
				};

				smps4_reg: smps4 {
					/* VDDS1V8 */
					regulator-name = "smps4";
					regulator-min-microvolt = <1800000>;
					regulator-max-microvolt = <1800000>;
					regulator-always-on;
					regulator-boot-on;
				};

				smps5_reg: smps5 {
					/* VDD_DDR */
					regulator-name = "smps5";
					regulator-min-microvolt = <1350000>;
					regulator-max-microvolt = <1350000>;
					regulator-boot-on;
					regulator-always-on;
				};

				ldo1_reg: ldo1 {
					/* LDO1_OUT --> SDIO  */
					regulator-name = "ldo1";
					regulator-min-microvolt = <1800000>;
					regulator-max-microvolt = <3300000>;
					regulator-boot-on;
				};

				ldo2_reg: ldo2 {
					/* LDO2_OUT --> TP1017 (UNUSED)  */
					regulator-name = "ldo2";
					regulator-min-microvolt = <1800000>;
					regulator-max-microvolt = <3300000>;
				};

				ldo3_reg: ldo3 {
					/* VDDA_1V8_PHY */
					regulator-name = "ldo3";
					regulator-min-microvolt = <1800000>;
					regulator-max-microvolt = <1800000>;
					regulator-boot-on;
					regulator-always-on;
				};

				ldo5_reg: ldo5 {
					/* VDDA_1V8_PLL */
					regulator-name = "ldo5";
					regulator-min-microvolt = <1800000>;
					regulator-max-microvolt = <1800000>;
					regulator-always-on;
					regulator-boot-on;
				};

				ldo4_reg: ldo4 {
					/* VDDA_3V_USB: VDDA_USBHS33 */
					regulator-name = "ldo4";
					regulator-min-microvolt = <3300000>;
					regulator-max-microvolt = <3300000>;
					regulator-boot-on;
				};
			};
		};

		tps65917_power_button {
			compatible = "ti,palmas-pwrbutton";
			interrupt-parent = <&tps65917>;
			interrupts = <1 IRQ_TYPE_NONE>;
			wakeup-source;
			ti,palmas-long-press-seconds = <6>;
		};
	};

	pcf_gpio_21: gpio@21 {
		compatible = "ti,pcf8575";
		reg = <0x21>;
		lines-initial-states = <0x1408>;
		gpio-controller;
		#gpio-cells = <2>;
		interrupt-parent = <&gpio6>;
		interrupts = <11 IRQ_TYPE_EDGE_FALLING>;
		interrupt-controller;
		#interrupt-cells = <2>;
	};
};

&uart1 {
	status = "okay";
};

&elm {
	status = "okay";
};

&gpmc {
	status = "okay";
	ranges = <0 0 0 0x01000000>;	/* minimum GPMC partition = 16MB */
	nand@0,0 {
		/* To use NAND, DIP switch SW5 must be set like so:
		 * SW5.1 (NAND_SELn) = ON (LOW)
		 * SW5.9 (GPMC_WPN) = OFF (HIGH)
		 */
		reg = <0 0 4>;		/* device IO registers */
		ti,nand-ecc-opt = "bch8";
		ti,elm-id = <&elm>;
		nand-bus-width = <16>;
		gpmc,device-width = <2>;
		gpmc,sync-clk-ps = <0>;
		gpmc,cs-on-ns = <0>;
		gpmc,cs-rd-off-ns = <80>;
		gpmc,cs-wr-off-ns = <80>;
		gpmc,adv-on-ns = <0>;
		gpmc,adv-rd-off-ns = <60>;
		gpmc,adv-wr-off-ns = <60>;
		gpmc,we-on-ns = <10>;
		gpmc,we-off-ns = <50>;
		gpmc,oe-on-ns = <4>;
		gpmc,oe-off-ns = <40>;
		gpmc,access-ns = <40>;
		gpmc,wr-access-ns = <80>;
		gpmc,rd-cycle-ns = <80>;
		gpmc,wr-cycle-ns = <80>;
		gpmc,bus-turnaround-ns = <0>;
		gpmc,cycle2cycle-delay-ns = <0>;
		gpmc,clk-activation-ns = <0>;
		gpmc,wait-monitoring-ns = <0>;
		gpmc,wr-data-mux-bus-ns = <0>;
		/* MTD partition table */
		/* All SPL-* partitions are sized to minimal length
		 * which can be independently programmable. For
		 * NAND flash this is equal to size of erase-block */
		#address-cells = <1>;
		#size-cells = <1>;
		partition@0 {
			label = "NAND.SPL";
			reg = <0x00000000 0x000020000>;
		};
		partition@1 {
			label = "NAND.SPL.backup1";
			reg = <0x00020000 0x00020000>;
		};
		partition@2 {
			label = "NAND.SPL.backup2";
			reg = <0x00040000 0x00020000>;
		};
		partition@3 {
			label = "NAND.SPL.backup3";
			reg = <0x00060000 0x00020000>;
		};
		partition@4 {
			label = "NAND.u-boot-spl-os";
			reg = <0x00080000 0x00040000>;
		};
		partition@5 {
			label = "NAND.u-boot";
			reg = <0x000c0000 0x00100000>;
		};
		partition@6 {
			label = "NAND.u-boot-env";
			reg = <0x001c0000 0x00020000>;
		};
		partition@7 {
			label = "NAND.u-boot-env.backup1";
			reg = <0x001e0000 0x00020000>;
		};
		partition@8 {
			label = "NAND.kernel";
			reg = <0x00200000 0x00800000>;
		};
		partition@9 {
			label = "NAND.file-system";
			reg = <0x00a00000 0x0f600000>;
		};
	};
};

&usb2_phy1 {
	phy-supply = <&ldo4_reg>;
};

&usb2_phy2 {
	phy-supply = <&ldo4_reg>;
};

&omap_dwc3_1 {
	extcon = <&extcon_usb1>;
};

&omap_dwc3_2 {
	extcon = <&extcon_usb2>;
};

&usb1 {
	dr_mode = "peripheral";
};

&usb2 {
	dr_mode = "host";
};

&mmc1 {
	status = "okay";
	pinctrl-names = "default";
	pinctrl-0 = <&mmc1_pins_default>;

	vmmc-supply = <&ldo1_reg>;
	bus-width = <4>;
	/*
	 * SDCD signal is not being used here - using the fact that GPIO mode
	 * is a viable alternative
	 */
	cd-gpios = <&gpio6 27 0>;
};

&mmc2 {
	/* SW5-3 in ON position */
	status = "okay";
	pinctrl-names = "default";
	pinctrl-0 = <&mmc2_pins_default>;

	vmmc-supply = <&evm_3v3>;
	bus-width = <8>;
	ti,non-removable;
};

&mac {
	status = "okay";
};

&cpsw_emac1 {
	phy_id = <&davinci_mdio>, <3>;
	phy-mode = "rgmii";
};

&davinci_mdio {
	active_slave = <1>;
};

&dcan1 {
	status = "ok";
};

&qspi {
	status = "okay";

	spi-max-frequency = <48000000>;
	m25p80@0 {
		compatible = "s25fl256s1";
		spi-max-frequency = <48000000>;
		reg = <0>;
		spi-tx-bus-width = <1>;
		spi-rx-bus-width = <4>;
		spi-cpol;
		spi-cpha;
		#address-cells = <1>;
		#size-cells = <1>;

		/* MTD partition table.
		 * The ROM checks the first four physical blocks
		 * for a valid file to boot and the flash here is
		 * 64KiB block size.
		 */
		partition@0 {
			label = "QSPI.SPL";
			reg = <0x00000000 0x000010000>;
		};
		partition@1 {
			label = "QSPI.SPL.backup1";
			reg = <0x00010000 0x00010000>;
		};
		partition@2 {
			label = "QSPI.SPL.backup2";
			reg = <0x00020000 0x00010000>;
		};
		partition@3 {
			label = "QSPI.SPL.backup3";
			reg = <0x00030000 0x00010000>;
		};
		partition@4 {
			label = "QSPI.u-boot";
			reg = <0x00040000 0x00100000>;
		};
		partition@5 {
			label = "QSPI.u-boot-spl-os";
			reg = <0x00140000 0x00080000>;
		};
		partition@6 {
			label = "QSPI.u-boot-env";
			reg = <0x001c0000 0x00010000>;
		};
		partition@7 {
			label = "QSPI.u-boot-env.backup1";
			reg = <0x001d0000 0x0010000>;
		};
		partition@8 {
			label = "QSPI.kernel";
			reg = <0x001e0000 0x0800000>;
		};
		partition@9 {
			label = "QSPI.file-system";
			reg = <0x009e0000 0x01620000>;
		};
	};
};

&cpu0 {
	cpu0-voltdm = <&voltdm_mpu>;
	voltage-tolerance = <1>;
};

&voltdm_mpu {
	vdd-supply = <&smps1_reg>;
};

&voltdm_core {
	vdd-supply = <&smps2_reg>;
};

&voltdm_dspeve {
	vdd-supply = <&smps3_reg>;
};

&voltdm_gpu {
	vdd-supply = <&smps3_reg>;
};

&voltdm_ivahd {
	vdd-supply = <&smps3_reg>;
};

<<<<<<< HEAD
&mailbox5 {
	status = "okay";
	mbox_ipu1_ipc3x: mbox_ipu1_ipc3x {
		status = "okay";
	};
	mbox_dsp1_ipc3x: mbox_dsp1_ipc3x {
		status = "okay";
	};
};

&mailbox6 {
	status = "okay";
	mbox_ipu2_ipc3x: mbox_ipu2_ipc3x {
		status = "okay";
	};
=======
&mmu0_dsp1 {
	status = "okay";
};

&mmu1_dsp1 {
	status = "okay";
};

&mmu_ipu1 {
	status = "okay";
};

&mmu_ipu2 {
	status = "okay";
>>>>>>> 57f8bd6a
};<|MERGE_RESOLUTION|>--- conflicted
+++ resolved
@@ -438,7 +438,6 @@
 	vdd-supply = <&smps3_reg>;
 };
 
-<<<<<<< HEAD
 &mailbox5 {
 	status = "okay";
 	mbox_ipu1_ipc3x: mbox_ipu1_ipc3x {
@@ -454,7 +453,8 @@
 	mbox_ipu2_ipc3x: mbox_ipu2_ipc3x {
 		status = "okay";
 	};
-=======
+};
+
 &mmu0_dsp1 {
 	status = "okay";
 };
@@ -469,5 +469,4 @@
 
 &mmu_ipu2 {
 	status = "okay";
->>>>>>> 57f8bd6a
 };