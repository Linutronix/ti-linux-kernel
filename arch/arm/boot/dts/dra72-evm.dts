--- conflicted
+++ resolved
@@ -13,9 +13,7 @@
 		device_type = "memory";
 		reg = <0x0 0x80000000 0x0 0x40000000>; /* 1024 MB */
 	};
-};
 
-<<<<<<< HEAD
 	reserved-memory {
 		#address-cells = <2>;
 		#size-cells = <2>;
@@ -42,258 +40,28 @@
 			status = "okay";
 		};
 	};
+};
 
-	aliases {
-		display0 = &hdmi0;
-	};
-
-	evm_3v3: fixedregulator-evm_3v3 {
-		compatible = "regulator-fixed";
-		regulator-name = "evm_3v3";
-		regulator-min-microvolt = <3300000>;
-		regulator-max-microvolt = <3300000>;
-	};
-
-	aic_dvdd: fixedregulator-aic_dvdd {
-		/* TPS77018DBVT */
-		compatible = "regulator-fixed";
-		regulator-name = "aic_dvdd";
-		vin-supply = <&evm_3v3>;
-=======
 &tps65917_regulators {
 	ldo2_reg: ldo2 {
 		/* LDO2_OUT --> TP1017 (UNUSED)  */
 		regulator-name = "ldo2";
->>>>>>> d6f4248b
 		regulator-min-microvolt = <1800000>;
 		regulator-max-microvolt = <3300000>;
 		regulator-allow-bypass;
 	};
 };
 
-<<<<<<< HEAD
-&dra7_pmx_core {
-	mmc1_pins_default: mmc1_pins_default {
-		pinctrl-single,pins = <
-			0x36c (PIN_INPUT | MUX_MODE14)	/* mmc1sdcd.gpio219 */
-			0x354 (PIN_INPUT_PULLUP | MUX_MODE0) /* mmc1_clk.clk */
-			0x358 (PIN_INPUT_PULLUP | MUX_MODE0) /* mmc1_cmd.cmd */
-			0x35c (PIN_INPUT_PULLUP | MUX_MODE0) /* mmc1_dat0.dat0 */
-			0x360 (PIN_INPUT_PULLUP | MUX_MODE0) /* mmc1_dat1.dat1 */
-			0x364 (PIN_INPUT_PULLUP | MUX_MODE0) /* mmc1_dat2.dat2 */
-			0x368 (PIN_INPUT_PULLUP | MUX_MODE0) /* mmc1_dat3.dat3 */
-		>;
-	};
-
-	mmc2_pins_default: mmc2_pins_default {
-		pinctrl-single,pins = <
-			0x9c (PIN_INPUT_PULLUP | MUX_MODE1) /* gpmc_a23.mmc2_clk */
-			0xb0 (PIN_INPUT_PULLUP | MUX_MODE1) /* gpmc_cs1.mmc2_cmd */
-			0xa0 (PIN_INPUT_PULLUP | MUX_MODE1) /* gpmc_a24.mmc2_dat0 */
-			0xa4 (PIN_INPUT_PULLUP | MUX_MODE1) /* gpmc_a25.mmc2_dat1 */
-			0xa8 (PIN_INPUT_PULLUP | MUX_MODE1) /* gpmc_a26.mmc2_dat2 */
-			0xac (PIN_INPUT_PULLUP | MUX_MODE1) /* gpmc_a27.mmc2_dat3 */
-			0x8c (PIN_INPUT_PULLUP | MUX_MODE1) /* gpmc_a19.mmc2_dat4 */
-			0x90 (PIN_INPUT_PULLUP | MUX_MODE1) /* gpmc_a20.mmc2_dat5 */
-			0x94 (PIN_INPUT_PULLUP | MUX_MODE1) /* gpmc_a21.mmc2_dat6 */
-			0x98 (PIN_INPUT_PULLUP | MUX_MODE1) /* gpmc_a22.mmc2_dat7 */
-		>;
-	};
-
-	dcan1_pins_default: dcan1_pins_default {
-		pinctrl-single,pins = <
-			0x3d0   (PIN_OUTPUT_PULLUP | MUX_MODE0) /* dcan1_tx */
-			0x418   (PULL_UP | MUX_MODE1)	/* wakeup0.dcan1_rx */
-		>;
-	};
-
-	dcan1_pins_sleep: dcan1_pins_sleep {
-		pinctrl-single,pins = <
-			0x3d0   (MUX_MODE15 | PULL_UP)	/* dcan1_tx.off */
-			0x418   (MUX_MODE15 | PULL_UP)	/* wakeup0.off */
-		>;
-	};
-};
-
 &i2c1 {
-	status = "okay";
-	clock-frequency = <400000>;
-
-	tps65917: tps65917@58 {
-		compatible = "ti,tps65917";
-		reg = <0x58>;
-
-		interrupts = <GIC_SPI 2 IRQ_TYPE_NONE>;  /* IRQ_SYS_1N */
-		interrupt-controller;
-		#interrupt-cells = <2>;
-
-		ti,system-power-controller;
-
-		tps65917_pmic {
-			compatible = "ti,tps65917-pmic";
-
-			regulators {
-				smps1_reg: smps1 {
-					/* VDD_MPU */
-					regulator-name = "smps1";
-					regulator-min-microvolt = <850000>;
-					regulator-max-microvolt = <1250000>;
-					regulator-always-on;
-					regulator-boot-on;
-				};
-
-				smps2_reg: smps2 {
-					/* VDD_CORE */
-					regulator-name = "smps2";
-					regulator-min-microvolt = <850000>;
-					regulator-max-microvolt = <1060000>;
-					regulator-boot-on;
-					regulator-always-on;
-				};
-
-				smps3_reg: smps3 {
-					/* VDD_GPU IVA DSPEVE */
-					regulator-name = "smps3";
-					regulator-min-microvolt = <850000>;
-					regulator-max-microvolt = <1250000>;
-					regulator-boot-on;
-					regulator-always-on;
-				};
-
-				smps4_reg: smps4 {
-					/* VDDS1V8 */
-					regulator-name = "smps4";
-					regulator-min-microvolt = <1800000>;
-					regulator-max-microvolt = <1800000>;
-					regulator-always-on;
-					regulator-boot-on;
-				};
-
-				smps5_reg: smps5 {
-					/* VDD_DDR */
-					regulator-name = "smps5";
-					regulator-min-microvolt = <1350000>;
-					regulator-max-microvolt = <1350000>;
-					regulator-boot-on;
-					regulator-always-on;
-				};
-
-				ldo1_reg: ldo1 {
-					/* LDO1_OUT --> SDIO  */
-					regulator-name = "ldo1";
-					regulator-min-microvolt = <1800000>;
-					regulator-max-microvolt = <3300000>;
-					regulator-always-on;
-					regulator-boot-on;
-					regulator-allow-bypass;
-				};
-
-				ldo2_reg: ldo2 {
-					/* LDO2_OUT --> TP1017 (UNUSED)  */
-					regulator-name = "ldo2";
-					regulator-min-microvolt = <1800000>;
-					regulator-max-microvolt = <3300000>;
-					regulator-allow-bypass;
-				};
-
-				ldo3_reg: ldo3 {
-					/* VDDA_1V8_PHY */
-					regulator-name = "ldo3";
-					regulator-min-microvolt = <1800000>;
-					regulator-max-microvolt = <1800000>;
-					regulator-boot-on;
-					regulator-always-on;
-				};
-
-				ldo5_reg: ldo5 {
-					/* VDDA_1V8_PLL */
-					regulator-name = "ldo5";
-					regulator-min-microvolt = <1800000>;
-					regulator-max-microvolt = <1800000>;
-					regulator-always-on;
-					regulator-boot-on;
-				};
-
-				ldo4_reg: ldo4 {
-					/* VDDA_3V_USB: VDDA_USBHS33 */
-					regulator-name = "ldo4";
-					regulator-min-microvolt = <3300000>;
-					regulator-max-microvolt = <3300000>;
-					regulator-boot-on;
-				};
-			};
-		};
-
-		tps65917_power_button {
-			compatible = "ti,palmas-pwrbutton";
-			interrupt-parent = <&tps65917>;
-			interrupts = <1 IRQ_TYPE_NONE>;
-			wakeup-source;
-			ti,palmas-long-press-seconds = <6>;
-		};
-	};
-
 	pcf_lcd: gpio@20 {
 		compatible = "nxp,pcf8575";
 		reg = <0x20>;
 		gpio-controller;
 		#gpio-cells = <2>;
 	};
-
-	pcf_gpio_21: gpio@21 {
-		compatible = "ti,pcf8575";
-		reg = <0x21>;
-		lines-initial-states = <0x1408>;
-		gpio-controller;
-		#gpio-cells = <2>;
-		interrupt-parent = <&gpio6>;
-		interrupts = <11 IRQ_TYPE_EDGE_FALLING>;
-		interrupt-controller;
-		#interrupt-cells = <2>;
-	};
-
-	tlv320aic3106: tlv320aic3106@19 {
-		#sound-dai-cells = <0>;
-		compatible = "ti,tlv320aic3106";
-		reg = <0x19>;
-		adc-settle-ms = <40>;
-		ai3x-micbias-vg = <1>;		/* 2.0V */
-		status = "okay";
-
-		/* Regulators */
-		AVDD-supply = <&evm_3v3>;
-		IOVDD-supply = <&evm_3v3>;
-		DRVDD-supply = <&evm_3v3>;
-		DVDD-supply = <&aic_dvdd>;
-	};
 };
 
 &i2c5 {
-	status = "okay";
-	clock-frequency = <400000>;
-
-	pcf_hdmi: pcf8575@26 {
-		compatible = "nxp,pcf8575";
-		reg = <0x26>;
-		gpio-controller;
-		#gpio-cells = <2>;
-		/*
-		 * initial state is used here to keep the mdio interface
-		 * selected on RU89 through SEL_VIN4_MUX_S0, VIN2_S1 and
-		 * VIN2_S0 driven high otherwise Ethernet stops working
-		 * VIN6_SEL_S0 is low, thus selecting McASP3 over VIN6
-		 */
-		lines-initial-states = <0x0f2b>;
-
-		p1 {
-			/* vin6_sel_s0: high: VIN6, low: audio */
-			gpio-hog;
-			gpios = <1 GPIO_ACTIVE_HIGH>;
-			output-low;
-			line-name = "vin6_sel_s0";
-		};
-	};
-
 	ov10633@37 {
 		compatible = "ovti,ov10633";
 		reg = <0x37>;
@@ -311,126 +79,8 @@
 	};
 };
 
-&uart1 {
-	status = "okay";
-};
-
-&elm {
-	status = "okay";
-};
-
-&gpmc {
-	status = "okay";
-	ranges = <0 0 0x08000000 0x01000000>;	/* minimum GPMC partition = 16MB */
-	nand@0,0 {
-		/* To use NAND, DIP switch SW5 must be set like so:
-		 * SW5.1 (NAND_SELn) = ON (LOW)
-		 * SW5.9 (GPMC_WPN) = OFF (HIGH)
-		 */
-		compatible = "ti,omap2-nand";
-		reg = <0 0 4>;		/* device IO registers */
-		interrupt-parent = <&gpmc>;
-		interrupts = <0 IRQ_TYPE_NONE>, /* fifoevent */
-			     <1 IRQ_TYPE_NONE>;	/* termcount */
-		rb-gpios = <&gpmc 0 GPIO_ACTIVE_HIGH>; /* gpmc_wait0 pin */
-		ti,nand-ecc-opt = "bch8";
-		ti,elm-id = <&elm>;
-		nand-bus-width = <16>;
-		gpmc,device-width = <2>;
-		gpmc,sync-clk-ps = <0>;
-		gpmc,cs-on-ns = <0>;
-		gpmc,cs-rd-off-ns = <80>;
-		gpmc,cs-wr-off-ns = <80>;
-		gpmc,adv-on-ns = <0>;
-		gpmc,adv-rd-off-ns = <60>;
-		gpmc,adv-wr-off-ns = <60>;
-		gpmc,we-on-ns = <10>;
-		gpmc,we-off-ns = <50>;
-		gpmc,oe-on-ns = <4>;
-		gpmc,oe-off-ns = <40>;
-		gpmc,access-ns = <40>;
-		gpmc,wr-access-ns = <80>;
-		gpmc,rd-cycle-ns = <80>;
-		gpmc,wr-cycle-ns = <80>;
-		gpmc,bus-turnaround-ns = <0>;
-		gpmc,cycle2cycle-delay-ns = <0>;
-		gpmc,clk-activation-ns = <0>;
-		gpmc,wr-data-mux-bus-ns = <0>;
-		/* MTD partition table */
-		/* All SPL-* partitions are sized to minimal length
-		 * which can be independently programmable. For
-		 * NAND flash this is equal to size of erase-block */
-		#address-cells = <1>;
-		#size-cells = <1>;
-		partition@0 {
-			label = "NAND.SPL";
-			reg = <0x00000000 0x000020000>;
-		};
-		partition@1 {
-			label = "NAND.SPL.backup1";
-			reg = <0x00020000 0x00020000>;
-		};
-		partition@2 {
-			label = "NAND.SPL.backup2";
-			reg = <0x00040000 0x00020000>;
-		};
-		partition@3 {
-			label = "NAND.SPL.backup3";
-			reg = <0x00060000 0x00020000>;
-		};
-		partition@4 {
-			label = "NAND.u-boot-spl-os";
-			reg = <0x00080000 0x00040000>;
-		};
-		partition@5 {
-			label = "NAND.u-boot";
-			reg = <0x000c0000 0x00100000>;
-		};
-		partition@6 {
-			label = "NAND.u-boot-env";
-			reg = <0x001c0000 0x00020000>;
-		};
-		partition@7 {
-			label = "NAND.u-boot-env.backup1";
-			reg = <0x001e0000 0x00020000>;
-		};
-		partition@8 {
-			label = "NAND.kernel";
-			reg = <0x00200000 0x00800000>;
-		};
-		partition@9 {
-			label = "NAND.file-system";
-			reg = <0x00a00000 0x0f600000>;
-		};
-	};
-};
-
-&usb2_phy1 {
-	phy-supply = <&ldo4_reg>;
-};
-
-&usb2_phy2 {
-	phy-supply = <&ldo4_reg>;
-};
-
-&omap_dwc3_1 {
-	extcon = <&extcon_usb1>;
-};
-
-&omap_dwc3_2 {
-	extcon = <&extcon_usb2>;
-};
-
-&usb1 {
-	dr_mode = "otg";
-};
-
-&usb2 {
-	dr_mode = "host";
-=======
 &hdmi {
 	vdda_video-supply = <&ldo5_reg>;
->>>>>>> d6f4248b
 };
 
 &pcf_gpio_21 {
@@ -446,158 +96,6 @@
 &cpsw_emac0 {
 	phy_id = <&davinci_mdio>, <3>;
 	phy-mode = "rgmii";
-<<<<<<< HEAD
-};
-
-&dcan1 {
-	status = "ok";
-};
-
-&qspi {
-	status = "okay";
-
-	spi-max-frequency = <48000000>;
-	m25p80@0 {
-		compatible = "s25fl256s1";
-		spi-max-frequency = <48000000>;
-		reg = <0>;
-		spi-tx-bus-width = <1>;
-		spi-rx-bus-width = <4>;
-		spi-cpol;
-		spi-cpha;
-		#address-cells = <1>;
-		#size-cells = <1>;
-
-		/* MTD partition table.
-		 * The ROM checks the first four physical blocks
-		 * for a valid file to boot and the flash here is
-		 * 64KiB block size.
-		 */
-		partition@0 {
-			label = "QSPI.SPL";
-			reg = <0x00000000 0x000010000>;
-		};
-		partition@1 {
-			label = "QSPI.SPL.backup1";
-			reg = <0x00010000 0x00010000>;
-		};
-		partition@2 {
-			label = "QSPI.SPL.backup2";
-			reg = <0x00020000 0x00010000>;
-		};
-		partition@3 {
-			label = "QSPI.SPL.backup3";
-			reg = <0x00030000 0x00010000>;
-		};
-		partition@4 {
-			label = "QSPI.u-boot";
-			reg = <0x00040000 0x00100000>;
-		};
-		partition@5 {
-			label = "QSPI.u-boot-spl-os";
-			reg = <0x00140000 0x00080000>;
-		};
-		partition@6 {
-			label = "QSPI.u-boot-env";
-			reg = <0x001c0000 0x00010000>;
-		};
-		partition@7 {
-			label = "QSPI.u-boot-env.backup1";
-			reg = <0x001d0000 0x0010000>;
-		};
-		partition@8 {
-			label = "QSPI.kernel";
-			reg = <0x001e0000 0x0800000>;
-		};
-		partition@9 {
-			label = "QSPI.file-system";
-			reg = <0x009e0000 0x01620000>;
-		};
-	};
-};
-
-&dss {
-	status = "ok";
-
-	vdda_video-supply = <&ldo5_reg>;
-};
-
-&hdmi {
-	status = "ok";
-	vdda-supply = <&ldo3_reg>;
-
-	port {
-		hdmi_out: endpoint {
-			remote-endpoint = <&tpd12s015_in>;
-		};
-	};
-};
-
-&atl {
-	assigned-clocks = <&abe_dpll_sys_clk_mux>,
-			  <&atl_gfclk_mux>,
-			  <&dpll_abe_ck>,
-			  <&dpll_abe_m2x2_ck>,
-			  <&atl_clkin2_ck>;
-	assigned-clock-parents = <&sys_clkin2>, <&dpll_abe_m2_ck>;
-	assigned-clock-rates = <0>, <0>, <180633600>, <361267200>, <5644800>;
-
-	status = "okay";
-
-	atl2 {
-		bws = <DRA7_ATL_WS_MCASP2_FSX>;
-		aws = <DRA7_ATL_WS_MCASP3_FSX>;
-	};
-};
-
-&mcasp3 {
-	#sound-dai-cells = <0>;
-	assigned-clocks = <&mcasp3_ahclkx_mux>;
-	assigned-clock-parents = <&atl_clkin2_ck>;
-
-	status = "okay";
-
-	op-mode = <0>;          /* MCASP_IIS_MODE */
-	tdm-slots = <2>;
-	/* 4 serializer */
-	serial-dir = <  /* 0: INACTIVE, 1: TX, 2: RX */
-		1 2 0 0
-	>;
-	tx-num-evt = <32>;
-	rx-num-evt = <32>;
-};
-
-&mailbox5 {
-	status = "okay";
-	mbox_ipu1_ipc3x: mbox_ipu1_ipc3x {
-		status = "okay";
-	};
-	mbox_dsp1_ipc3x: mbox_dsp1_ipc3x {
-		status = "okay";
-	};
-};
-
-&mailbox6 {
-	status = "okay";
-	mbox_ipu2_ipc3x: mbox_ipu2_ipc3x {
-		status = "okay";
-	};
-};
-
-&mmu0_dsp1 {
-	status = "okay";
-};
-
-&mmu1_dsp1 {
-	status = "okay";
-};
-
-&mmu_ipu1 {
-	status = "okay";
-};
-
-&mmu_ipu2 {
-	status = "okay";
 };
 
 &ipu2 {
@@ -632,6 +130,4 @@
 		slave-mode;
 		remote-endpoint = <&onboardLI>;
 	};
-=======
->>>>>>> d6f4248b
 };