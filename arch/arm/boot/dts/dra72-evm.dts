/*
 * Copyright (C) 2014 Texas Instruments Incorporated - http://www.ti.com/
 *
 * This program is free software; you can redistribute it and/or modify
 * it under the terms of the GNU General Public License version 2 as
 * published by the Free Software Foundation.
 */
/dts-v1/;

#include "dra72x.dtsi"
#include <dt-bindings/gpio/gpio.h>

/ {
	model = "TI DRA722";
	compatible = "ti,dra72-evm", "ti,dra722", "ti,dra72", "ti,dra7";

	memory {
		device_type = "memory";
		reg = <0x0 0x80000000 0x0 0x40000000>; /* 1024 MB */
	};

	reserved-memory {
		#address-cells = <2>;
		#size-cells = <2>;
		ranges;

		ipu2_cma_pool: ipu2_cma@95800000 {
			compatible = "shared-dma-pool";
			reg = <0x0 0x95800000 0x0 0x3800000>;
			reusable;
			status = "okay";
		};

		dsp1_cma_pool: dsp1_cma@99000000 {
			compatible = "shared-dma-pool";
			reg = <0x0 0x99000000 0x0 0x4000000>;
			reusable;
			status = "okay";
		};

		ipu1_cma_pool: ipu1_cma@9d000000 {
			compatible = "shared-dma-pool";
			reg = <0x0 0x9d000000 0x0 0x2000000>;
			reusable;
			status = "okay";
		};
	};

	evm_3v3: fixedregulator-evm_3v3 {
		compatible = "regulator-fixed";
		regulator-name = "evm_3v3";
		regulator-min-microvolt = <3300000>;
		regulator-max-microvolt = <3300000>;
	};

	extcon_usb1: extcon_usb1 {
		compatible = "linux,extcon-usb-gpio";
		id-gpio = <&pcf_gpio_21 1 GPIO_ACTIVE_HIGH>;
	};

	extcon_usb2: extcon_usb2 {
		compatible = "linux,extcon-usb-gpio";
		id-gpio = <&pcf_gpio_21 2 GPIO_ACTIVE_HIGH>;
	};
};

&dpll_dsp_ck {
	assigned-clock-rates = <700000000>;
};

&dpll_dsp_m2_ck {
	assigned-clock-rates = <700000000>;
};

&dpll_dsp_m3x2_ck {
	assigned-clock-rates = <466666667>;
};

&dpll_iva_ck {
	assigned-clock-rates = <1064000000>;
};

&dpll_iva_m2_ck {
	assigned-clock-rates = <532000000>;
};

&dra7_pmx_core {
	mmc1_pins_default: mmc1_pins_default {
		pinctrl-single,pins = <
			0x36c (PIN_INPUT | MUX_MODE14)	/* mmc1sdcd.gpio219 */
			0x354 (PIN_INPUT_PULLUP | MUX_MODE0) /* mmc1_clk.clk */
			0x358 (PIN_INPUT_PULLUP | MUX_MODE0) /* mmc1_cmd.cmd */
			0x35c (PIN_INPUT_PULLUP | MUX_MODE0) /* mmc1_dat0.dat0 */
			0x360 (PIN_INPUT_PULLUP | MUX_MODE0) /* mmc1_dat1.dat1 */
			0x364 (PIN_INPUT_PULLUP | MUX_MODE0) /* mmc1_dat2.dat2 */
			0x368 (PIN_INPUT_PULLUP | MUX_MODE0) /* mmc1_dat3.dat3 */
		>;
	};

	mmc2_pins_default: mmc2_pins_default {
		pinctrl-single,pins = <
			0x9c (PIN_INPUT_PULLUP | MUX_MODE1) /* gpmc_a23.mmc2_clk */
			0xb0 (PIN_INPUT_PULLUP | MUX_MODE1) /* gpmc_cs1.mmc2_cmd */
			0xa0 (PIN_INPUT_PULLUP | MUX_MODE1) /* gpmc_a24.mmc2_dat0 */
			0xa4 (PIN_INPUT_PULLUP | MUX_MODE1) /* gpmc_a25.mmc2_dat1 */
			0xa8 (PIN_INPUT_PULLUP | MUX_MODE1) /* gpmc_a26.mmc2_dat2 */
			0xac (PIN_INPUT_PULLUP | MUX_MODE1) /* gpmc_a27.mmc2_dat3 */
			0x8c (PIN_INPUT_PULLUP | MUX_MODE1) /* gpmc_a19.mmc2_dat4 */
			0x90 (PIN_INPUT_PULLUP | MUX_MODE1) /* gpmc_a20.mmc2_dat5 */
			0x94 (PIN_INPUT_PULLUP | MUX_MODE1) /* gpmc_a21.mmc2_dat6 */
			0x98 (PIN_INPUT_PULLUP | MUX_MODE1) /* gpmc_a22.mmc2_dat7 */
		>;
	};
};

&i2c1 {
	status = "okay";
	clock-frequency = <400000>;

	tps65917: tps65917@58 {
		compatible = "ti,tps65917";
		reg = <0x58>;

		interrupts = <GIC_SPI 2 IRQ_TYPE_NONE>;  /* IRQ_SYS_1N */
		interrupt-controller;
		#interrupt-cells = <2>;

		ti,system-power-controller;

		tps65917_pmic {
			compatible = "ti,tps65917-pmic";

			regulators {
				smps1_reg: smps1 {
					/* VDD_MPU */
					regulator-name = "smps1";
					regulator-min-microvolt = <850000>;
					regulator-max-microvolt = <1250000>;
					regulator-always-on;
					regulator-boot-on;
				};

				smps2_reg: smps2 {
					/* VDD_CORE */
					regulator-name = "smps2";
					regulator-min-microvolt = <850000>;
					regulator-max-microvolt = <1060000>;
					regulator-boot-on;
					regulator-always-on;
				};

				smps3_reg: smps3 {
					/* VDD_GPU IVA DSPEVE */
					regulator-name = "smps3";
					regulator-min-microvolt = <850000>;
					regulator-max-microvolt = <1250000>;
					regulator-boot-on;
					regulator-always-on;
				};

				smps4_reg: smps4 {
					/* VDDS1V8 */
					regulator-name = "smps4";
					regulator-min-microvolt = <1800000>;
					regulator-max-microvolt = <1800000>;
					regulator-always-on;
					regulator-boot-on;
				};

				smps5_reg: smps5 {
					/* VDD_DDR */
					regulator-name = "smps5";
					regulator-min-microvolt = <1350000>;
					regulator-max-microvolt = <1350000>;
					regulator-boot-on;
					regulator-always-on;
				};

				ldo1_reg: ldo1 {
					/* LDO1_OUT --> SDIO  */
					regulator-name = "ldo1";
					regulator-min-microvolt = <1800000>;
					regulator-max-microvolt = <3300000>;
					regulator-boot-on;
					regulator-allow-bypass;
				};

				ldo2_reg: ldo2 {
					/* LDO2_OUT --> TP1017 (UNUSED)  */
					regulator-name = "ldo2";
					regulator-min-microvolt = <1800000>;
					regulator-max-microvolt = <3300000>;
					regulator-allow-bypass;
				};

				ldo3_reg: ldo3 {
					/* VDDA_1V8_PHY */
					regulator-name = "ldo3";
					regulator-min-microvolt = <1800000>;
					regulator-max-microvolt = <1800000>;
					regulator-boot-on;
					regulator-always-on;
				};

				ldo5_reg: ldo5 {
					/* VDDA_1V8_PLL */
					regulator-name = "ldo5";
					regulator-min-microvolt = <1800000>;
					regulator-max-microvolt = <1800000>;
					regulator-always-on;
					regulator-boot-on;
				};

				ldo4_reg: ldo4 {
					/* VDDA_3V_USB: VDDA_USBHS33 */
					regulator-name = "ldo4";
					regulator-min-microvolt = <3300000>;
					regulator-max-microvolt = <3300000>;
					regulator-boot-on;
				};
			};
		};

		tps65917_power_button {
			compatible = "ti,palmas-pwrbutton";
			interrupt-parent = <&tps65917>;
			interrupts = <1 IRQ_TYPE_NONE>;
			wakeup-source;
			ti,palmas-long-press-seconds = <6>;
		};
	};

	pcf_gpio_21: gpio@21 {
		compatible = "ti,pcf8575";
		reg = <0x21>;
		lines-initial-states = <0x1408>;
		gpio-controller;
		#gpio-cells = <2>;
		interrupt-parent = <&gpio6>;
		interrupts = <11 IRQ_TYPE_EDGE_FALLING>;
		interrupt-controller;
		#interrupt-cells = <2>;
	};
};

&uart1 {
	status = "okay";
};

&elm {
	status = "okay";
};

&gpmc {
	status = "okay";
	ranges = <0 0 0 0x01000000>;	/* minimum GPMC partition = 16MB */
	nand@0,0 {
		/* To use NAND, DIP switch SW5 must be set like so:
		 * SW5.1 (NAND_SELn) = ON (LOW)
		 * SW5.9 (GPMC_WPN) = OFF (HIGH)
		 */
		reg = <0 0 4>;		/* device IO registers */
		ti,nand-ecc-opt = "bch8";
		ti,elm-id = <&elm>;
		nand-bus-width = <16>;
		gpmc,device-width = <2>;
		gpmc,sync-clk-ps = <0>;
		gpmc,cs-on-ns = <0>;
		gpmc,cs-rd-off-ns = <80>;
		gpmc,cs-wr-off-ns = <80>;
		gpmc,adv-on-ns = <0>;
		gpmc,adv-rd-off-ns = <60>;
		gpmc,adv-wr-off-ns = <60>;
		gpmc,we-on-ns = <10>;
		gpmc,we-off-ns = <50>;
		gpmc,oe-on-ns = <4>;
		gpmc,oe-off-ns = <40>;
		gpmc,access-ns = <40>;
		gpmc,wr-access-ns = <80>;
		gpmc,rd-cycle-ns = <80>;
		gpmc,wr-cycle-ns = <80>;
		gpmc,bus-turnaround-ns = <0>;
		gpmc,cycle2cycle-delay-ns = <0>;
		gpmc,clk-activation-ns = <0>;
		gpmc,wait-monitoring-ns = <0>;
		gpmc,wr-data-mux-bus-ns = <0>;
		/* MTD partition table */
		/* All SPL-* partitions are sized to minimal length
		 * which can be independently programmable. For
		 * NAND flash this is equal to size of erase-block */
		#address-cells = <1>;
		#size-cells = <1>;
		partition@0 {
			label = "NAND.SPL";
			reg = <0x00000000 0x000020000>;
		};
		partition@1 {
			label = "NAND.SPL.backup1";
			reg = <0x00020000 0x00020000>;
		};
		partition@2 {
			label = "NAND.SPL.backup2";
			reg = <0x00040000 0x00020000>;
		};
		partition@3 {
			label = "NAND.SPL.backup3";
			reg = <0x00060000 0x00020000>;
		};
		partition@4 {
			label = "NAND.u-boot-spl-os";
			reg = <0x00080000 0x00040000>;
		};
		partition@5 {
			label = "NAND.u-boot";
			reg = <0x000c0000 0x00100000>;
		};
		partition@6 {
			label = "NAND.u-boot-env";
			reg = <0x001c0000 0x00020000>;
		};
		partition@7 {
			label = "NAND.u-boot-env.backup1";
			reg = <0x001e0000 0x00020000>;
		};
		partition@8 {
			label = "NAND.kernel";
			reg = <0x00200000 0x00800000>;
		};
		partition@9 {
			label = "NAND.file-system";
			reg = <0x00a00000 0x0f600000>;
		};
	};
};

&usb2_phy1 {
	phy-supply = <&ldo4_reg>;
};

&usb2_phy2 {
	phy-supply = <&ldo4_reg>;
};

&omap_dwc3_1 {
	extcon = <&extcon_usb1>;
};

&omap_dwc3_2 {
	extcon = <&extcon_usb2>;
};

&usb1 {
	dr_mode = "peripheral";
};

&usb2 {
	dr_mode = "host";
};

&mmc1 {
	status = "okay";
	pinctrl-names = "default";
	pinctrl-0 = <&mmc1_pins_default>;

	vmmc-supply = <&ldo1_reg>;
	bus-width = <4>;
	/*
	 * SDCD signal is not being used here - using the fact that GPIO mode
	 * is a viable alternative
	 */
	cd-gpios = <&gpio6 27 0>;
};

&mmc2 {
	/* SW5-3 in ON position */
	status = "okay";
	pinctrl-names = "default";
	pinctrl-0 = <&mmc2_pins_default>;

	vmmc-supply = <&evm_3v3>;
	bus-width = <8>;
	ti,non-removable;
};

&mac {
	status = "okay";
};

&cpsw_emac1 {
	phy_id = <&davinci_mdio>, <3>;
	phy-mode = "rgmii";
};

&davinci_mdio {
	active_slave = <1>;
};

&dcan1 {
	status = "ok";
};

&qspi {
	status = "okay";

	spi-max-frequency = <48000000>;
	m25p80@0 {
		compatible = "s25fl256s1";
		spi-max-frequency = <48000000>;
		reg = <0>;
		spi-tx-bus-width = <1>;
		spi-rx-bus-width = <4>;
		spi-cpol;
		spi-cpha;
		#address-cells = <1>;
		#size-cells = <1>;

		/* MTD partition table.
		 * The ROM checks the first four physical blocks
		 * for a valid file to boot and the flash here is
		 * 64KiB block size.
		 */
		partition@0 {
			label = "QSPI.SPL";
			reg = <0x00000000 0x000010000>;
		};
		partition@1 {
			label = "QSPI.SPL.backup1";
			reg = <0x00010000 0x00010000>;
		};
		partition@2 {
			label = "QSPI.SPL.backup2";
			reg = <0x00020000 0x00010000>;
		};
		partition@3 {
			label = "QSPI.SPL.backup3";
			reg = <0x00030000 0x00010000>;
		};
		partition@4 {
			label = "QSPI.u-boot";
			reg = <0x00040000 0x00100000>;
		};
		partition@5 {
			label = "QSPI.u-boot-spl-os";
			reg = <0x00140000 0x00080000>;
		};
		partition@6 {
			label = "QSPI.u-boot-env";
			reg = <0x001c0000 0x00010000>;
		};
		partition@7 {
			label = "QSPI.u-boot-env.backup1";
			reg = <0x001d0000 0x0010000>;
		};
		partition@8 {
			label = "QSPI.kernel";
			reg = <0x001e0000 0x0800000>;
		};
		partition@9 {
			label = "QSPI.file-system";
			reg = <0x009e0000 0x01620000>;
		};
	};
};

&cpu0 {
	cpu0-voltdm = <&voltdm_mpu>;
	voltage-tolerance = <1>;
};

&voltdm_mpu {
	vdd-supply = <&smps1_reg>;
};

&voltdm_core {
	vdd-supply = <&smps2_reg>;
};

&voltdm_dspeve {
	vdd-supply = <&smps3_reg>;
};

&voltdm_gpu {
	vdd-supply = <&smps3_reg>;
};

&voltdm_ivahd {
	vdd-supply = <&smps3_reg>;
};

&rtc {
	status = "okay";
	ext-clk-src;
};

<<<<<<< HEAD
&mailbox5 {
	status = "okay";
	mbox_ipu1_ipc3x: mbox_ipu1_ipc3x {
		status = "okay";
	};
	mbox_dsp1_ipc3x: mbox_dsp1_ipc3x {
		status = "okay";
	};
};

&mailbox6 {
	status = "okay";
	mbox_ipu2_ipc3x: mbox_ipu2_ipc3x {
		status = "okay";
	};
};

=======
>>>>>>> 56a5c7e2
&mmu0_dsp1 {
	status = "okay";
};

&mmu1_dsp1 {
	status = "okay";
};

&mmu_ipu1 {
	status = "okay";
};

&mmu_ipu2 {
	status = "okay";
<<<<<<< HEAD
};

&ipu2 {
	status = "okay";
	memory-region = <&ipu2_cma_pool>;
	mboxes = <&mailbox6 &mbox_ipu2_ipc3x>;
	timers = <&timer3>;
	watchdog-timers = <&timer4>, <&timer9>;
};

&ipu1 {
	status = "okay";
	memory-region = <&ipu1_cma_pool>;
	mboxes = <&mailbox5 &mbox_ipu1_ipc3x>;
	timers = <&timer11>;
};

&dsp1 {
	status = "okay";
	memory-region = <&dsp1_cma_pool>;
	mboxes = <&mailbox5 &mbox_dsp1_ipc3x>;
	timers = <&timer5>;
=======
>>>>>>> 56a5c7e2
};<|MERGE_RESOLUTION|>--- conflicted
+++ resolved
@@ -492,7 +492,6 @@
 	ext-clk-src;
 };
 
-<<<<<<< HEAD
 &mailbox5 {
 	status = "okay";
 	mbox_ipu1_ipc3x: mbox_ipu1_ipc3x {
@@ -510,8 +509,6 @@
 	};
 };
 
-=======
->>>>>>> 56a5c7e2
 &mmu0_dsp1 {
 	status = "okay";
 };
@@ -526,7 +523,6 @@
 
 &mmu_ipu2 {
 	status = "okay";
-<<<<<<< HEAD
 };
 
 &ipu2 {
@@ -549,6 +545,4 @@
 	memory-region = <&dsp1_cma_pool>;
 	mboxes = <&mailbox5 &mbox_dsp1_ipc3x>;
 	timers = <&timer5>;
-=======
->>>>>>> 56a5c7e2
 };