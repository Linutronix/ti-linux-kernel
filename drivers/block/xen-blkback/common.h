/*
 * This program is free software; you can redistribute it and/or
 * modify it under the terms of the GNU General Public License version 2
 * as published by the Free Software Foundation; or, when distributed
 * separately from the Linux kernel or incorporated into other
 * software packages, subject to the following license:
 *
 * Permission is hereby granted, free of charge, to any person obtaining a copy
 * of this source file (the "Software"), to deal in the Software without
 * restriction, including without limitation the rights to use, copy, modify,
 * merge, publish, distribute, sublicense, and/or sell copies of the Software,
 * and to permit persons to whom the Software is furnished to do so, subject to
 * the following conditions:
 *
 * The above copyright notice and this permission notice shall be included in
 * all copies or substantial portions of the Software.
 *
 * THE SOFTWARE IS PROVIDED "AS IS", WITHOUT WARRANTY OF ANY KIND, EXPRESS OR
 * IMPLIED, INCLUDING BUT NOT LIMITED TO THE WARRANTIES OF MERCHANTABILITY,
 * FITNESS FOR A PARTICULAR PURPOSE AND NONINFRINGEMENT. IN NO EVENT SHALL THE
 * AUTHORS OR COPYRIGHT HOLDERS BE LIABLE FOR ANY CLAIM, DAMAGES OR OTHER
 * LIABILITY, WHETHER IN AN ACTION OF CONTRACT, TORT OR OTHERWISE, ARISING
 * FROM, OUT OF OR IN CONNECTION WITH THE SOFTWARE OR THE USE OR OTHER DEALINGS
 * IN THE SOFTWARE.
 */

#ifndef __XEN_BLKIF__BACKEND__COMMON_H__
#define __XEN_BLKIF__BACKEND__COMMON_H__

#include <linux/module.h>
#include <linux/interrupt.h>
#include <linux/slab.h>
#include <linux/blkdev.h>
#include <linux/vmalloc.h>
#include <linux/wait.h>
#include <linux/io.h>
#include <linux/rbtree.h>
#include <asm/setup.h>
#include <asm/pgalloc.h>
#include <asm/hypervisor.h>
#include <xen/grant_table.h>
#include <xen/xenbus.h>
#include <xen/interface/io/ring.h>
#include <xen/interface/io/blkif.h>
#include <xen/interface/io/protocols.h>

#define DRV_PFX "xen-blkback:"
#define DPRINTK(fmt, args...)				\
	pr_debug(DRV_PFX "(%s:%d) " fmt ".\n",		\
		 __func__, __LINE__, ##args)


/* Not a real protocol.  Used to generate ring structs which contain
 * the elements common to all protocols only.  This way we get a
 * compiler-checkable way to use common struct elements, so we can
 * avoid using switch(protocol) in a number of places.  */
struct blkif_common_request {
	char dummy;
};
struct blkif_common_response {
	char dummy;
};

struct blkif_x86_32_request_rw {
	uint8_t        nr_segments;  /* number of segments                   */
	blkif_vdev_t   handle;       /* only for read/write requests         */
	uint64_t       id;           /* private guest value, echoed in resp  */
	blkif_sector_t sector_number;/* start sector idx on disk (r/w only)  */
	struct blkif_request_segment seg[BLKIF_MAX_SEGMENTS_PER_REQUEST];
} __attribute__((__packed__));

struct blkif_x86_32_request_discard {
	uint8_t        flag;         /* BLKIF_DISCARD_SECURE or zero         */
	blkif_vdev_t   _pad1;        /* was "handle" for read/write requests */
	uint64_t       id;           /* private guest value, echoed in resp  */
	blkif_sector_t sector_number;/* start sector idx on disk (r/w only)  */
	uint64_t       nr_sectors;
} __attribute__((__packed__));

struct blkif_x86_32_request {
	uint8_t        operation;    /* BLKIF_OP_???                         */
	union {
		struct blkif_x86_32_request_rw rw;
		struct blkif_x86_32_request_discard discard;
	} u;
} __attribute__((__packed__));

/* i386 protocol version */
#pragma pack(push, 4)
struct blkif_x86_32_response {
	uint64_t        id;              /* copied from request */
	uint8_t         operation;       /* copied from request */
	int16_t         status;          /* BLKIF_RSP_???       */
};
#pragma pack(pop)
/* x86_64 protocol version */

struct blkif_x86_64_request_rw {
	uint8_t        nr_segments;  /* number of segments                   */
	blkif_vdev_t   handle;       /* only for read/write requests         */
	uint32_t       _pad1;        /* offsetof(blkif_reqest..,u.rw.id)==8  */
	uint64_t       id;
	blkif_sector_t sector_number;/* start sector idx on disk (r/w only)  */
	struct blkif_request_segment seg[BLKIF_MAX_SEGMENTS_PER_REQUEST];
} __attribute__((__packed__));

struct blkif_x86_64_request_discard {
	uint8_t        flag;         /* BLKIF_DISCARD_SECURE or zero         */
	blkif_vdev_t   _pad1;        /* was "handle" for read/write requests */
        uint32_t       _pad2;        /* offsetof(blkif_..,u.discard.id)==8   */
	uint64_t       id;
	blkif_sector_t sector_number;/* start sector idx on disk (r/w only)  */
	uint64_t       nr_sectors;
} __attribute__((__packed__));

struct blkif_x86_64_request {
	uint8_t        operation;    /* BLKIF_OP_???                         */
	union {
		struct blkif_x86_64_request_rw rw;
		struct blkif_x86_64_request_discard discard;
	} u;
} __attribute__((__packed__));

struct blkif_x86_64_response {
	uint64_t       __attribute__((__aligned__(8))) id;
	uint8_t         operation;       /* copied from request */
	int16_t         status;          /* BLKIF_RSP_???       */
};

DEFINE_RING_TYPES(blkif_common, struct blkif_common_request,
		  struct blkif_common_response);
DEFINE_RING_TYPES(blkif_x86_32, struct blkif_x86_32_request,
		  struct blkif_x86_32_response);
DEFINE_RING_TYPES(blkif_x86_64, struct blkif_x86_64_request,
		  struct blkif_x86_64_response);

union blkif_back_rings {
	struct blkif_back_ring        native;
	struct blkif_common_back_ring common;
	struct blkif_x86_32_back_ring x86_32;
	struct blkif_x86_64_back_ring x86_64;
};

enum blkif_protocol {
	BLKIF_PROTOCOL_NATIVE = 1,
	BLKIF_PROTOCOL_X86_32 = 2,
	BLKIF_PROTOCOL_X86_64 = 3,
};

struct xen_vbd {
	/* What the domain refers to this vbd as. */
	blkif_vdev_t		handle;
	/* Non-zero -> read-only */
	unsigned char		readonly;
	/* VDISK_xxx */
	unsigned char		type;
	/* phys device that this vbd maps to. */
	u32			pdevice;
	struct block_device	*bdev;
	/* Cached size parameter. */
	sector_t		size;
<<<<<<< HEAD
	unsigned int		flush_support:1;
	unsigned int		discard_secure:1;
=======
	bool			flush_support;
	bool			discard_secure;

	unsigned int		feature_gnt_persistent:1;
	unsigned int		overflow_max_grants:1;
>>>>>>> d2ec180c
};

struct backend_info;


struct persistent_gnt {
	struct page *page;
	grant_ref_t gnt;
	grant_handle_t handle;
	uint64_t dev_bus_addr;
	struct rb_node node;
};

struct xen_blkif {
	/* Unique identifier for this interface. */
	domid_t			domid;
	unsigned int		handle;
	/* Physical parameters of the comms window. */
	unsigned int		irq;
	/* Comms information. */
	enum blkif_protocol	blk_protocol;
	union blkif_back_rings	blk_rings;
	void			*blk_ring;
	/* The VBD attached to this interface. */
	struct xen_vbd		vbd;
	/* Back pointer to the backend_info. */
	struct backend_info	*be;
	/* Private fields. */
	spinlock_t		blk_ring_lock;
	atomic_t		refcnt;

	wait_queue_head_t	wq;
	/* for barrier (drain) requests */
	struct completion	drain_complete;
	atomic_t		drain;
	/* One thread per one blkif. */
	struct task_struct	*xenblkd;
	unsigned int		waiting_reqs;

	/* tree to store persistent grants */
	struct rb_root		persistent_gnts;
	unsigned int		persistent_gnt_c;

	/* statistics */
	unsigned long		st_print;
	int			st_rd_req;
	int			st_wr_req;
	int			st_oo_req;
	int			st_f_req;
	int			st_ds_req;
	int			st_rd_sect;
	int			st_wr_sect;

	wait_queue_head_t	waiting_to_free;
};


#define vbd_sz(_v)	((_v)->bdev->bd_part ? \
			 (_v)->bdev->bd_part->nr_sects : \
			  get_capacity((_v)->bdev->bd_disk))

#define xen_blkif_get(_b) (atomic_inc(&(_b)->refcnt))
#define xen_blkif_put(_b)				\
	do {						\
		if (atomic_dec_and_test(&(_b)->refcnt))	\
			wake_up(&(_b)->waiting_to_free);\
	} while (0)

struct phys_req {
	unsigned short		dev;
	blkif_sector_t		nr_sects;
	struct block_device	*bdev;
	blkif_sector_t		sector_number;
};
int xen_blkif_interface_init(void);

int xen_blkif_xenbus_init(void);

irqreturn_t xen_blkif_be_int(int irq, void *dev_id);
int xen_blkif_schedule(void *arg);

int xen_blkbk_flush_diskcache(struct xenbus_transaction xbt,
			      struct backend_info *be, int state);

int xen_blkbk_barrier(struct xenbus_transaction xbt,
		      struct backend_info *be, int state);
struct xenbus_device *xen_blkbk_xenbus(struct backend_info *be);

static inline void blkif_get_x86_32_req(struct blkif_request *dst,
					struct blkif_x86_32_request *src)
{
	int i, n = BLKIF_MAX_SEGMENTS_PER_REQUEST;
	dst->operation = src->operation;
	switch (src->operation) {
	case BLKIF_OP_READ:
	case BLKIF_OP_WRITE:
	case BLKIF_OP_WRITE_BARRIER:
	case BLKIF_OP_FLUSH_DISKCACHE:
		dst->u.rw.nr_segments = src->u.rw.nr_segments;
		dst->u.rw.handle = src->u.rw.handle;
		dst->u.rw.id = src->u.rw.id;
		dst->u.rw.sector_number = src->u.rw.sector_number;
		barrier();
		if (n > dst->u.rw.nr_segments)
			n = dst->u.rw.nr_segments;
		for (i = 0; i < n; i++)
			dst->u.rw.seg[i] = src->u.rw.seg[i];
		break;
	case BLKIF_OP_DISCARD:
		dst->u.discard.flag = src->u.discard.flag;
		dst->u.discard.id = src->u.discard.id;
		dst->u.discard.sector_number = src->u.discard.sector_number;
		dst->u.discard.nr_sectors = src->u.discard.nr_sectors;
		break;
	default:
		break;
	}
}

static inline void blkif_get_x86_64_req(struct blkif_request *dst,
					struct blkif_x86_64_request *src)
{
	int i, n = BLKIF_MAX_SEGMENTS_PER_REQUEST;
	dst->operation = src->operation;
	switch (src->operation) {
	case BLKIF_OP_READ:
	case BLKIF_OP_WRITE:
	case BLKIF_OP_WRITE_BARRIER:
	case BLKIF_OP_FLUSH_DISKCACHE:
		dst->u.rw.nr_segments = src->u.rw.nr_segments;
		dst->u.rw.handle = src->u.rw.handle;
		dst->u.rw.id = src->u.rw.id;
		dst->u.rw.sector_number = src->u.rw.sector_number;
		barrier();
		if (n > dst->u.rw.nr_segments)
			n = dst->u.rw.nr_segments;
		for (i = 0; i < n; i++)
			dst->u.rw.seg[i] = src->u.rw.seg[i];
		break;
	case BLKIF_OP_DISCARD:
		dst->u.discard.flag = src->u.discard.flag;
		dst->u.discard.id = src->u.discard.id;
		dst->u.discard.sector_number = src->u.discard.sector_number;
		dst->u.discard.nr_sectors = src->u.discard.nr_sectors;
		break;
	default:
		break;
	}
}

#endif /* __XEN_BLKIF__BACKEND__COMMON_H__ */<|MERGE_RESOLUTION|>--- conflicted
+++ resolved
@@ -159,16 +159,10 @@
 	struct block_device	*bdev;
 	/* Cached size parameter. */
 	sector_t		size;
-<<<<<<< HEAD
 	unsigned int		flush_support:1;
 	unsigned int		discard_secure:1;
-=======
-	bool			flush_support;
-	bool			discard_secure;
-
 	unsigned int		feature_gnt_persistent:1;
 	unsigned int		overflow_max_grants:1;
->>>>>>> d2ec180c
 };
 
 struct backend_info;
