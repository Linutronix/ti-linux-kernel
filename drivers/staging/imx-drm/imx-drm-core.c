/*
 * Freescale i.MX drm driver
 *
 * Copyright (C) 2011 Sascha Hauer, Pengutronix
 *
 * This program is free software; you can redistribute it and/or
 * modify it under the terms of the GNU General Public License
 * as published by the Free Software Foundation; either version 2
 * of the License, or (at your option) any later version.
 * This program is distributed in the hope that it will be useful,
 * but WITHOUT ANY WARRANTY; without even the implied warranty of
 * MERCHANTABILITY or FITNESS FOR A PARTICULAR PURPOSE.  See the
 * GNU General Public License for more details.
 *
 */

#include <linux/device.h>
#include <linux/platform_device.h>
#include <drm/drmP.h>
#include <drm/drm_fb_helper.h>
#include <drm/drm_crtc_helper.h>
#include <linux/fb.h>
#include <linux/module.h>
#include <drm/drm_gem_cma_helper.h>
#include <drm/drm_fb_cma_helper.h>

#include "imx-drm.h"

#define MAX_CRTC	4

struct crtc_cookie {
	void *cookie;
	int id;
	struct list_head list;
};

struct imx_drm_device {
	struct drm_device			*drm;
	struct device				*dev;
	struct list_head			crtc_list;
	struct list_head			encoder_list;
	struct list_head			connector_list;
	struct mutex				mutex;
	int					pipes;
	struct drm_fbdev_cma			*fbhelper;
};

struct imx_drm_crtc {
	struct drm_crtc				*crtc;
	struct list_head			list;
	struct imx_drm_device			*imxdrm;
	int					pipe;
	struct imx_drm_crtc_helper_funcs	imx_drm_helper_funcs;
	struct module				*owner;
	struct crtc_cookie			cookie;
};

struct imx_drm_encoder {
	struct drm_encoder			*encoder;
	struct list_head			list;
	struct module				*owner;
	struct list_head			possible_crtcs;
};

struct imx_drm_connector {
	struct drm_connector			*connector;
	struct list_head			list;
	struct module				*owner;
};

<<<<<<< HEAD
=======
int imx_drm_crtc_id(struct imx_drm_crtc *crtc)
{
	return crtc->pipe;
}
EXPORT_SYMBOL_GPL(imx_drm_crtc_id);

>>>>>>> d8ec26d7
static void imx_drm_driver_lastclose(struct drm_device *drm)
{
	struct imx_drm_device *imxdrm = drm->dev_private;

	if (imxdrm->fbhelper)
		drm_fbdev_cma_restore_mode(imxdrm->fbhelper);
}

static int imx_drm_driver_unload(struct drm_device *drm)
{
	struct imx_drm_device *imxdrm = drm->dev_private;

	imx_drm_device_put();

<<<<<<< HEAD
	drm_mode_config_cleanup(imxdrm->drm);
=======
	drm_vblank_cleanup(imxdrm->drm);
>>>>>>> d8ec26d7
	drm_kms_helper_poll_fini(imxdrm->drm);
	drm_mode_config_cleanup(imxdrm->drm);

	return 0;
}

/*
 * We don't care at all for crtc numbers, but the core expects the
 * crtcs to be numbered
 */
static struct imx_drm_crtc *imx_drm_crtc_by_num(struct imx_drm_device *imxdrm,
		int num)
{
	struct imx_drm_crtc *imx_drm_crtc;

	list_for_each_entry(imx_drm_crtc, &imxdrm->crtc_list, list)
		if (imx_drm_crtc->pipe == num)
			return imx_drm_crtc;
	return NULL;
}

int imx_drm_crtc_panel_format_pins(struct drm_crtc *crtc, u32 encoder_type,
		u32 interface_pix_fmt, int hsync_pin, int vsync_pin)
{
	struct imx_drm_device *imxdrm = crtc->dev->dev_private;
	struct imx_drm_crtc *imx_crtc;
	struct imx_drm_crtc_helper_funcs *helper;

	list_for_each_entry(imx_crtc, &imxdrm->crtc_list, list)
		if (imx_crtc->crtc == crtc)
			goto found;

	return -EINVAL;
found:
	helper = &imx_crtc->imx_drm_helper_funcs;
	if (helper->set_interface_pix_fmt)
		return helper->set_interface_pix_fmt(crtc,
				encoder_type, interface_pix_fmt,
				hsync_pin, vsync_pin);
	return 0;
}
EXPORT_SYMBOL_GPL(imx_drm_crtc_panel_format_pins);

int imx_drm_crtc_panel_format(struct drm_crtc *crtc, u32 encoder_type,
		u32 interface_pix_fmt)
{
	return imx_drm_crtc_panel_format_pins(crtc, encoder_type,
					      interface_pix_fmt, 2, 3);
}
EXPORT_SYMBOL_GPL(imx_drm_crtc_panel_format);

int imx_drm_crtc_vblank_get(struct imx_drm_crtc *imx_drm_crtc)
{
	return drm_vblank_get(imx_drm_crtc->imxdrm->drm, imx_drm_crtc->pipe);
}
EXPORT_SYMBOL_GPL(imx_drm_crtc_vblank_get);

void imx_drm_crtc_vblank_put(struct imx_drm_crtc *imx_drm_crtc)
{
	drm_vblank_put(imx_drm_crtc->imxdrm->drm, imx_drm_crtc->pipe);
}
EXPORT_SYMBOL_GPL(imx_drm_crtc_vblank_put);

void imx_drm_handle_vblank(struct imx_drm_crtc *imx_drm_crtc)
{
	drm_handle_vblank(imx_drm_crtc->imxdrm->drm, imx_drm_crtc->pipe);
}
EXPORT_SYMBOL_GPL(imx_drm_handle_vblank);

static int imx_drm_enable_vblank(struct drm_device *drm, int crtc)
{
	struct imx_drm_device *imxdrm = drm->dev_private;
	struct imx_drm_crtc *imx_drm_crtc;
	int ret;

	imx_drm_crtc = imx_drm_crtc_by_num(imxdrm, crtc);
	if (!imx_drm_crtc)
		return -EINVAL;

	if (!imx_drm_crtc->imx_drm_helper_funcs.enable_vblank)
		return -ENOSYS;

	ret = imx_drm_crtc->imx_drm_helper_funcs.enable_vblank(
			imx_drm_crtc->crtc);

	return ret;
}

static void imx_drm_disable_vblank(struct drm_device *drm, int crtc)
{
	struct imx_drm_device *imxdrm = drm->dev_private;
	struct imx_drm_crtc *imx_drm_crtc;

	imx_drm_crtc = imx_drm_crtc_by_num(imxdrm, crtc);
	if (!imx_drm_crtc)
		return;

	if (!imx_drm_crtc->imx_drm_helper_funcs.disable_vblank)
		return;

	imx_drm_crtc->imx_drm_helper_funcs.disable_vblank(imx_drm_crtc->crtc);
}

static void imx_drm_driver_preclose(struct drm_device *drm,
		struct drm_file *file)
{
	int i;

	if (!file->is_master)
		return;

	for (i = 0; i < MAX_CRTC; i++)
		imx_drm_disable_vblank(drm, i);
}

static const struct file_operations imx_drm_driver_fops = {
	.owner = THIS_MODULE,
	.open = drm_open,
	.release = drm_release,
	.unlocked_ioctl = drm_ioctl,
	.mmap = drm_gem_cma_mmap,
	.poll = drm_poll,
	.read = drm_read,
	.llseek = noop_llseek,
};

static struct imx_drm_device *imx_drm_device;

static struct imx_drm_device *__imx_drm_device(void)
{
	return imx_drm_device;
}

struct drm_device *imx_drm_device_get(void)
{
	struct imx_drm_device *imxdrm = __imx_drm_device();
	struct imx_drm_encoder *enc;
	struct imx_drm_connector *con;
	struct imx_drm_crtc *crtc;

	list_for_each_entry(enc, &imxdrm->encoder_list, list) {
		if (!try_module_get(enc->owner)) {
			dev_err(imxdrm->dev, "could not get module %s\n",
					module_name(enc->owner));
			goto unwind_enc;
		}
	}

	list_for_each_entry(con, &imxdrm->connector_list, list) {
		if (!try_module_get(con->owner)) {
			dev_err(imxdrm->dev, "could not get module %s\n",
					module_name(con->owner));
			goto unwind_con;
		}
	}

	list_for_each_entry(crtc, &imxdrm->crtc_list, list) {
		if (!try_module_get(crtc->owner)) {
			dev_err(imxdrm->dev, "could not get module %s\n",
					module_name(crtc->owner));
			goto unwind_crtc;
		}
	}

	return imxdrm->drm;

unwind_crtc:
	list_for_each_entry_continue_reverse(crtc, &imxdrm->crtc_list, list)
		module_put(crtc->owner);
unwind_con:
	list_for_each_entry_continue_reverse(con, &imxdrm->connector_list, list)
		module_put(con->owner);
unwind_enc:
	list_for_each_entry_continue_reverse(enc, &imxdrm->encoder_list, list)
		module_put(enc->owner);

	mutex_unlock(&imxdrm->mutex);

	return NULL;

}
EXPORT_SYMBOL_GPL(imx_drm_device_get);

void imx_drm_device_put(void)
{
	struct imx_drm_device *imxdrm = __imx_drm_device();
	struct imx_drm_encoder *enc;
	struct imx_drm_connector *con;
	struct imx_drm_crtc *crtc;

	mutex_lock(&imxdrm->mutex);

	list_for_each_entry(crtc, &imxdrm->crtc_list, list)
		module_put(crtc->owner);

	list_for_each_entry(con, &imxdrm->connector_list, list)
		module_put(con->owner);

	list_for_each_entry(enc, &imxdrm->encoder_list, list)
		module_put(enc->owner);

	mutex_unlock(&imxdrm->mutex);
}
EXPORT_SYMBOL_GPL(imx_drm_device_put);

static int drm_mode_group_reinit(struct drm_device *dev)
{
	struct drm_mode_group *group = &dev->primary->mode_group;
	uint32_t *id_list = group->id_list;
	int ret;

	ret = drm_mode_group_init_legacy_group(dev, group);
	if (ret < 0)
		return ret;

	kfree(id_list);
	return 0;
}

/*
 * register an encoder to the drm core
 */
static int imx_drm_encoder_register(struct imx_drm_encoder *imx_drm_encoder)
{
	struct imx_drm_device *imxdrm = __imx_drm_device();

	INIT_LIST_HEAD(&imx_drm_encoder->possible_crtcs);

	drm_encoder_init(imxdrm->drm, imx_drm_encoder->encoder,
			imx_drm_encoder->encoder->funcs,
			imx_drm_encoder->encoder->encoder_type);

	drm_mode_group_reinit(imxdrm->drm);

	return 0;
}

/*
 * unregister an encoder from the drm core
 */
static void imx_drm_encoder_unregister(struct imx_drm_encoder
		*imx_drm_encoder)
{
	struct imx_drm_device *imxdrm = __imx_drm_device();

	drm_encoder_cleanup(imx_drm_encoder->encoder);

	drm_mode_group_reinit(imxdrm->drm);
}

/*
 * register a connector to the drm core
 */
static int imx_drm_connector_register(
		struct imx_drm_connector *imx_drm_connector)
{
	struct imx_drm_device *imxdrm = __imx_drm_device();

	drm_connector_init(imxdrm->drm, imx_drm_connector->connector,
			imx_drm_connector->connector->funcs,
			imx_drm_connector->connector->connector_type);
	drm_mode_group_reinit(imxdrm->drm);

	return drm_sysfs_connector_add(imx_drm_connector->connector);
}

/*
 * unregister a connector from the drm core
 */
static void imx_drm_connector_unregister(
		struct imx_drm_connector *imx_drm_connector)
{
	struct imx_drm_device *imxdrm = __imx_drm_device();

	drm_sysfs_connector_remove(imx_drm_connector->connector);
	drm_connector_cleanup(imx_drm_connector->connector);

	drm_mode_group_reinit(imxdrm->drm);
}

/*
 * register a crtc to the drm core
 */
static int imx_drm_crtc_register(struct imx_drm_crtc *imx_drm_crtc)
{
	struct imx_drm_device *imxdrm = __imx_drm_device();
	int ret;

	ret = drm_mode_crtc_set_gamma_size(imx_drm_crtc->crtc, 256);
	if (ret)
		return ret;

	drm_crtc_helper_add(imx_drm_crtc->crtc,
			imx_drm_crtc->imx_drm_helper_funcs.crtc_helper_funcs);

	drm_crtc_init(imxdrm->drm, imx_drm_crtc->crtc,
			imx_drm_crtc->imx_drm_helper_funcs.crtc_funcs);

	drm_mode_group_reinit(imxdrm->drm);

	return 0;
}

/*
 * Called by the CRTC driver when all CRTCs are registered. This
 * puts all the pieces together and initializes the driver.
 * Once this is called no more CRTCs can be registered since
 * the drm core has hardcoded the number of crtcs in several
 * places.
 */
static int imx_drm_driver_load(struct drm_device *drm, unsigned long flags)
{
	struct imx_drm_device *imxdrm = __imx_drm_device();
	int ret;

	imxdrm->drm = drm;

	drm->dev_private = imxdrm;

	/*
	 * enable drm irq mode.
	 * - with irq_enabled = true, we can use the vblank feature.
	 *
	 * P.S. note that we wouldn't use drm irq handler but
	 *      just specific driver own one instead because
	 *      drm framework supports only one irq handler and
	 *      drivers can well take care of their interrupts
	 */
	drm->irq_enabled = true;

	drm_mode_config_init(drm);
	imx_drm_mode_config_init(drm);

	mutex_lock(&imxdrm->mutex);

	drm_kms_helper_poll_init(imxdrm->drm);

	/* setup the grouping for the legacy output */
	ret = drm_mode_group_init_legacy_group(imxdrm->drm,
			&imxdrm->drm->primary->mode_group);
	if (ret)
		goto err_kms;

	ret = drm_vblank_init(imxdrm->drm, MAX_CRTC);
	if (ret)
		goto err_kms;

	/*
	 * with vblank_disable_allowed = true, vblank interrupt will be disabled
	 * by drm timer once a current process gives up ownership of
	 * vblank event.(after drm_vblank_put function is called)
	 */
	imxdrm->drm->vblank_disable_allowed = true;

	if (!imx_drm_device_get()) {
		ret = -EINVAL;
		goto err_vblank;
	}

<<<<<<< HEAD
	if (!imx_drm_device_get())
		ret = -EINVAL;

	ret = 0;
=======
	mutex_unlock(&imxdrm->mutex);
	return 0;
>>>>>>> d8ec26d7

err_vblank:
	drm_vblank_cleanup(drm);
err_kms:
	drm_kms_helper_poll_fini(drm);
	drm_mode_config_cleanup(drm);
	mutex_unlock(&imxdrm->mutex);

	return ret;
}

static void imx_drm_update_possible_crtcs(void)
{
	struct imx_drm_device *imxdrm = __imx_drm_device();
	struct imx_drm_crtc *imx_drm_crtc;
	struct imx_drm_encoder *enc;
	struct crtc_cookie *cookie;

	list_for_each_entry(enc, &imxdrm->encoder_list, list) {
		u32 possible_crtcs = 0;

		list_for_each_entry(cookie, &enc->possible_crtcs, list) {
			list_for_each_entry(imx_drm_crtc, &imxdrm->crtc_list, list) {
				if (imx_drm_crtc->cookie.cookie == cookie->cookie &&
						imx_drm_crtc->cookie.id == cookie->id) {
					possible_crtcs |= 1 << imx_drm_crtc->pipe;
				}
			}
		}
		enc->encoder->possible_crtcs = possible_crtcs;
		enc->encoder->possible_clones = possible_crtcs;
	}
}

/*
 * imx_drm_add_crtc - add a new crtc
 *
 * The return value if !NULL is a cookie for the caller to pass to
 * imx_drm_remove_crtc later.
 */
int imx_drm_add_crtc(struct drm_crtc *crtc,
		struct imx_drm_crtc **new_crtc,
		const struct imx_drm_crtc_helper_funcs *imx_drm_helper_funcs,
		struct module *owner, void *cookie, int id)
{
	struct imx_drm_device *imxdrm = __imx_drm_device();
	struct imx_drm_crtc *imx_drm_crtc;
	int ret;

	mutex_lock(&imxdrm->mutex);

<<<<<<< HEAD
=======
	/*
	 * The vblank arrays are dimensioned by MAX_CRTC - we can't
	 * pass IDs greater than this to those functions.
	 */
	if (imxdrm->pipes >= MAX_CRTC) {
		ret = -EINVAL;
		goto err_busy;
	}

>>>>>>> d8ec26d7
	if (imxdrm->drm->open_count) {
		ret = -EBUSY;
		goto err_busy;
	}

	imx_drm_crtc = kzalloc(sizeof(*imx_drm_crtc), GFP_KERNEL);
	if (!imx_drm_crtc) {
		ret = -ENOMEM;
		goto err_alloc;
	}

	imx_drm_crtc->imx_drm_helper_funcs = *imx_drm_helper_funcs;
	imx_drm_crtc->pipe = imxdrm->pipes++;
	imx_drm_crtc->cookie.cookie = cookie;
	imx_drm_crtc->cookie.id = id;

	imx_drm_crtc->crtc = crtc;
	imx_drm_crtc->imxdrm = imxdrm;

	imx_drm_crtc->owner = owner;

	list_add_tail(&imx_drm_crtc->list, &imxdrm->crtc_list);

	*new_crtc = imx_drm_crtc;

	ret = imx_drm_crtc_register(imx_drm_crtc);
	if (ret)
		goto err_register;

	imx_drm_update_possible_crtcs();

	mutex_unlock(&imxdrm->mutex);

	return 0;

err_register:
	list_del(&imx_drm_crtc->list);
	kfree(imx_drm_crtc);
err_alloc:
err_busy:
	mutex_unlock(&imxdrm->mutex);
	return ret;
}
EXPORT_SYMBOL_GPL(imx_drm_add_crtc);

/*
 * imx_drm_remove_crtc - remove a crtc
 */
int imx_drm_remove_crtc(struct imx_drm_crtc *imx_drm_crtc)
{
	struct imx_drm_device *imxdrm = imx_drm_crtc->imxdrm;

	mutex_lock(&imxdrm->mutex);

	drm_crtc_cleanup(imx_drm_crtc->crtc);

	list_del(&imx_drm_crtc->list);

	drm_mode_group_reinit(imxdrm->drm);

	mutex_unlock(&imxdrm->mutex);

	kfree(imx_drm_crtc);

	return 0;
}
EXPORT_SYMBOL_GPL(imx_drm_remove_crtc);

/*
 * imx_drm_add_encoder - add a new encoder
 */
int imx_drm_add_encoder(struct drm_encoder *encoder,
		struct imx_drm_encoder **newenc, struct module *owner)
{
	struct imx_drm_device *imxdrm = __imx_drm_device();
	struct imx_drm_encoder *imx_drm_encoder;
	int ret;

	mutex_lock(&imxdrm->mutex);

	if (imxdrm->drm->open_count) {
		ret = -EBUSY;
		goto err_busy;
	}

	imx_drm_encoder = kzalloc(sizeof(*imx_drm_encoder), GFP_KERNEL);
	if (!imx_drm_encoder) {
		ret = -ENOMEM;
		goto err_alloc;
	}

	imx_drm_encoder->encoder = encoder;
	imx_drm_encoder->owner = owner;

	ret = imx_drm_encoder_register(imx_drm_encoder);
	if (ret) {
		ret = -ENOMEM;
		goto err_register;
	}

	list_add_tail(&imx_drm_encoder->list, &imxdrm->encoder_list);

	*newenc = imx_drm_encoder;

	mutex_unlock(&imxdrm->mutex);

	return 0;

err_register:
	kfree(imx_drm_encoder);
err_alloc:
err_busy:
	mutex_unlock(&imxdrm->mutex);

	return ret;
}
EXPORT_SYMBOL_GPL(imx_drm_add_encoder);

int imx_drm_encoder_add_possible_crtcs(
		struct imx_drm_encoder *imx_drm_encoder,
		struct device_node *np)
{
	struct imx_drm_device *imxdrm = __imx_drm_device();
	struct of_phandle_args args;
	struct crtc_cookie *c;
	int ret = 0;
	int i;

	if (!list_empty(&imx_drm_encoder->possible_crtcs))
		return -EBUSY;

	for (i = 0; !ret; i++) {
		ret = of_parse_phandle_with_args(np, "crtcs",
				"#crtc-cells", i, &args);
		if (ret < 0)
			break;

		c = kzalloc(sizeof(*c), GFP_KERNEL);
		if (!c) {
			of_node_put(args.np);
			return -ENOMEM;
		}

		c->cookie = args.np;
		c->id = args.args_count > 0 ? args.args[0] : 0;

		of_node_put(args.np);

		mutex_lock(&imxdrm->mutex);

		list_add_tail(&c->list, &imx_drm_encoder->possible_crtcs);

		mutex_unlock(&imxdrm->mutex);
	}

	imx_drm_update_possible_crtcs();

	return 0;
}
EXPORT_SYMBOL_GPL(imx_drm_encoder_add_possible_crtcs);

int imx_drm_encoder_get_mux_id(struct imx_drm_encoder *imx_drm_encoder,
		struct drm_crtc *crtc)
{
	struct imx_drm_device *imxdrm = __imx_drm_device();
	struct imx_drm_crtc *imx_crtc;
	int i = 0;

	list_for_each_entry(imx_crtc, &imxdrm->crtc_list, list) {
		if (imx_crtc->crtc == crtc)
			goto found;
		i++;
	}

	return -EINVAL;
found:
	return i;
}
EXPORT_SYMBOL_GPL(imx_drm_encoder_get_mux_id);

/*
 * imx_drm_remove_encoder - remove an encoder
 */
int imx_drm_remove_encoder(struct imx_drm_encoder *imx_drm_encoder)
{
	struct imx_drm_device *imxdrm = __imx_drm_device();
	struct crtc_cookie *c, *tmp;

	mutex_lock(&imxdrm->mutex);

	imx_drm_encoder_unregister(imx_drm_encoder);

	list_del(&imx_drm_encoder->list);

	list_for_each_entry_safe(c, tmp, &imx_drm_encoder->possible_crtcs,
			list)
		kfree(c);

	mutex_unlock(&imxdrm->mutex);

	kfree(imx_drm_encoder);

	return 0;
}
EXPORT_SYMBOL_GPL(imx_drm_remove_encoder);

/*
 * imx_drm_add_connector - add a connector
 */
int imx_drm_add_connector(struct drm_connector *connector,
		struct imx_drm_connector **new_con,
		struct module *owner)
{
	struct imx_drm_device *imxdrm = __imx_drm_device();
	struct imx_drm_connector *imx_drm_connector;
	int ret;

	mutex_lock(&imxdrm->mutex);

	if (imxdrm->drm->open_count) {
		ret = -EBUSY;
		goto err_busy;
	}

	imx_drm_connector = kzalloc(sizeof(*imx_drm_connector), GFP_KERNEL);
	if (!imx_drm_connector) {
		ret = -ENOMEM;
		goto err_alloc;
	}

	imx_drm_connector->connector = connector;
	imx_drm_connector->owner = owner;

	ret = imx_drm_connector_register(imx_drm_connector);
	if (ret)
		goto err_register;

	list_add_tail(&imx_drm_connector->list, &imxdrm->connector_list);

	*new_con = imx_drm_connector;

	mutex_unlock(&imxdrm->mutex);

	return 0;

err_register:
	kfree(imx_drm_connector);
err_alloc:
err_busy:
	mutex_unlock(&imxdrm->mutex);

	return ret;
}
EXPORT_SYMBOL_GPL(imx_drm_add_connector);

void imx_drm_fb_helper_set(struct drm_fbdev_cma *fbdev_helper)
{
	struct imx_drm_device *imxdrm = __imx_drm_device();

	imxdrm->fbhelper = fbdev_helper;
}
EXPORT_SYMBOL_GPL(imx_drm_fb_helper_set);

/*
 * imx_drm_remove_connector - remove a connector
 */
int imx_drm_remove_connector(struct imx_drm_connector *imx_drm_connector)
{
	struct imx_drm_device *imxdrm = __imx_drm_device();

	mutex_lock(&imxdrm->mutex);

	imx_drm_connector_unregister(imx_drm_connector);

	list_del(&imx_drm_connector->list);

	mutex_unlock(&imxdrm->mutex);

	kfree(imx_drm_connector);

	return 0;
}
EXPORT_SYMBOL_GPL(imx_drm_remove_connector);

static const struct drm_ioctl_desc imx_drm_ioctls[] = {
	/* none so far */
};

static struct drm_driver imx_drm_driver = {
	.driver_features	= DRIVER_MODESET | DRIVER_GEM | DRIVER_PRIME,
	.load			= imx_drm_driver_load,
	.unload			= imx_drm_driver_unload,
	.lastclose		= imx_drm_driver_lastclose,
	.preclose		= imx_drm_driver_preclose,
	.gem_free_object	= drm_gem_cma_free_object,
	.gem_vm_ops		= &drm_gem_cma_vm_ops,
	.dumb_create		= drm_gem_cma_dumb_create,
	.dumb_map_offset	= drm_gem_cma_dumb_map_offset,
	.dumb_destroy		= drm_gem_dumb_destroy,

<<<<<<< HEAD
=======
	.prime_handle_to_fd	= drm_gem_prime_handle_to_fd,
	.prime_fd_to_handle	= drm_gem_prime_fd_to_handle,
	.gem_prime_import	= drm_gem_prime_import,
	.gem_prime_export	= drm_gem_prime_export,
	.gem_prime_get_sg_table	= drm_gem_cma_prime_get_sg_table,
	.gem_prime_import_sg_table = drm_gem_cma_prime_import_sg_table,
	.gem_prime_vmap		= drm_gem_cma_prime_vmap,
	.gem_prime_vunmap	= drm_gem_cma_prime_vunmap,
	.gem_prime_mmap		= drm_gem_cma_prime_mmap,
>>>>>>> d8ec26d7
	.get_vblank_counter	= drm_vblank_count,
	.enable_vblank		= imx_drm_enable_vblank,
	.disable_vblank		= imx_drm_disable_vblank,
	.ioctls			= imx_drm_ioctls,
	.num_ioctls		= ARRAY_SIZE(imx_drm_ioctls),
	.fops			= &imx_drm_driver_fops,
	.name			= "imx-drm",
	.desc			= "i.MX DRM graphics",
	.date			= "20120507",
	.major			= 1,
	.minor			= 0,
	.patchlevel		= 0,
};

static int imx_drm_platform_probe(struct platform_device *pdev)
{
	int ret;

	ret = dma_set_coherent_mask(&pdev->dev, DMA_BIT_MASK(32));
	if (ret)
		return ret;

	imx_drm_device->dev = &pdev->dev;

	return drm_platform_init(&imx_drm_driver, pdev);
}

static int imx_drm_platform_remove(struct platform_device *pdev)
{
	drm_platform_exit(&imx_drm_driver, pdev);

	return 0;
}

static struct platform_driver imx_drm_pdrv = {
	.probe		= imx_drm_platform_probe,
	.remove		= imx_drm_platform_remove,
	.driver		= {
		.owner	= THIS_MODULE,
		.name	= "imx-drm",
	},
};

static struct platform_device *imx_drm_pdev;

static int __init imx_drm_init(void)
{
	int ret;

	imx_drm_device = kzalloc(sizeof(*imx_drm_device), GFP_KERNEL);
	if (!imx_drm_device)
		return -ENOMEM;

	mutex_init(&imx_drm_device->mutex);
	INIT_LIST_HEAD(&imx_drm_device->crtc_list);
	INIT_LIST_HEAD(&imx_drm_device->connector_list);
	INIT_LIST_HEAD(&imx_drm_device->encoder_list);

	imx_drm_pdev = platform_device_register_simple("imx-drm", -1, NULL, 0);
	if (IS_ERR(imx_drm_pdev)) {
		ret = PTR_ERR(imx_drm_pdev);
		goto err_pdev;
	}

	ret = platform_driver_register(&imx_drm_pdrv);
	if (ret)
		goto err_pdrv;

	return 0;

err_pdrv:
	platform_device_unregister(imx_drm_pdev);
err_pdev:
	kfree(imx_drm_device);

	return ret;
}

static void __exit imx_drm_exit(void)
{
	platform_device_unregister(imx_drm_pdev);
	platform_driver_unregister(&imx_drm_pdrv);

	kfree(imx_drm_device);
}

module_init(imx_drm_init);
module_exit(imx_drm_exit);

MODULE_AUTHOR("Sascha Hauer <s.hauer@pengutronix.de>");
MODULE_DESCRIPTION("i.MX drm driver core");
MODULE_LICENSE("GPL");<|MERGE_RESOLUTION|>--- conflicted
+++ resolved
@@ -68,15 +68,12 @@
 	struct module				*owner;
 };
 
-<<<<<<< HEAD
-=======
 int imx_drm_crtc_id(struct imx_drm_crtc *crtc)
 {
 	return crtc->pipe;
 }
 EXPORT_SYMBOL_GPL(imx_drm_crtc_id);
 
->>>>>>> d8ec26d7
 static void imx_drm_driver_lastclose(struct drm_device *drm)
 {
 	struct imx_drm_device *imxdrm = drm->dev_private;
@@ -91,11 +88,7 @@
 
 	imx_drm_device_put();
 
-<<<<<<< HEAD
-	drm_mode_config_cleanup(imxdrm->drm);
-=======
 	drm_vblank_cleanup(imxdrm->drm);
->>>>>>> d8ec26d7
 	drm_kms_helper_poll_fini(imxdrm->drm);
 	drm_mode_config_cleanup(imxdrm->drm);
 
@@ -455,15 +448,8 @@
 		goto err_vblank;
 	}
 
-<<<<<<< HEAD
-	if (!imx_drm_device_get())
-		ret = -EINVAL;
-
-	ret = 0;
-=======
-	mutex_unlock(&imxdrm->mutex);
-	return 0;
->>>>>>> d8ec26d7
+	mutex_unlock(&imxdrm->mutex);
+	return 0;
 
 err_vblank:
 	drm_vblank_cleanup(drm);
@@ -515,8 +501,6 @@
 
 	mutex_lock(&imxdrm->mutex);
 
-<<<<<<< HEAD
-=======
 	/*
 	 * The vblank arrays are dimensioned by MAX_CRTC - we can't
 	 * pass IDs greater than this to those functions.
@@ -526,7 +510,6 @@
 		goto err_busy;
 	}
 
->>>>>>> d8ec26d7
 	if (imxdrm->drm->open_count) {
 		ret = -EBUSY;
 		goto err_busy;
@@ -827,8 +810,6 @@
 	.dumb_map_offset	= drm_gem_cma_dumb_map_offset,
 	.dumb_destroy		= drm_gem_dumb_destroy,
 
-<<<<<<< HEAD
-=======
 	.prime_handle_to_fd	= drm_gem_prime_handle_to_fd,
 	.prime_fd_to_handle	= drm_gem_prime_fd_to_handle,
 	.gem_prime_import	= drm_gem_prime_import,
@@ -838,7 +819,6 @@
 	.gem_prime_vmap		= drm_gem_cma_prime_vmap,
 	.gem_prime_vunmap	= drm_gem_cma_prime_vunmap,
 	.gem_prime_mmap		= drm_gem_cma_prime_mmap,
->>>>>>> d8ec26d7
 	.get_vblank_counter	= drm_vblank_count,
 	.enable_vblank		= imx_drm_enable_vblank,
 	.disable_vblank		= imx_drm_disable_vblank,
