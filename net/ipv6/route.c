--- conflicted
+++ resolved
@@ -2978,15 +2978,13 @@
 	if (ret)
 		goto out_dst_entries;
 
-<<<<<<< HEAD
 	ret = register_pernet_subsys(&ipv6_inetpeer_ops);
 	if (ret)
-		goto out_register_subsys;
-=======
+		goto out_fib6_init;
+
 	ret = register_pernet_subsys(&ip6_route_net_ops);
 	if (ret)
-		goto out_fib6_init;
->>>>>>> 2a0c451a
+		goto out_register_inetpeer;
 
 	ip6_dst_blackhole_ops.kmem_cachep = ip6_dst_ops_template.kmem_cachep;
 
@@ -3003,7 +3001,7 @@
   #endif
 	ret = fib6_init_late();
 	if (ret)
-		goto out_register_inetpeer;
+		goto out_register_subsys;
 
 	ret = xfrm6_init();
 	if (ret)
@@ -3030,17 +3028,12 @@
 	fib6_rules_cleanup();
 xfrm6_init:
 	xfrm6_fini();
-<<<<<<< HEAD
-out_fib6_init:
-	fib6_gc_cleanup();
+out_fib6_init_late:
+	fib6_cleanup_late();
+out_register_subsys:
+	unregister_pernet_subsys(&ip6_route_net_ops);
 out_register_inetpeer:
 	unregister_pernet_subsys(&ipv6_inetpeer_ops);
-=======
-out_fib6_init_late:
-	fib6_cleanup_late();
->>>>>>> 2a0c451a
-out_register_subsys:
-	unregister_pernet_subsys(&ip6_route_net_ops);
 out_fib6_init:
 	fib6_gc_cleanup();
 out_dst_entries:
